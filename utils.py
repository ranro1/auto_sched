import json
import re
from datetime import datetime, timedelta
import google.generativeai as genai
import os
from google_calendar import add_event_to_calendar, get_week_events
import pytz
from difflib import SequenceMatcher
import random


def validate_event_details(event_details):
    """
    Validate and clean event details before processing.
    Raises InvalidInputError with specific message if validation fails.
    Returns cleaned and standardized event details.
    """
    # Create a clean copy to work with
    validated = event_details.copy()
    
    # Check required fields based on action type
    if 'action' not in validated:
        raise InvalidInputError("No action specified in event details")
    
    # Validate CREATE action fields
    if validated['action'] == 'CREATE':
        if 'title' not in validated or not validated['title'].strip():
            raise InvalidInputError("Event title is required")
        
        # Clean title
        validated['title'] = validated['title'].strip()
        
        # Check for time information
        has_time_info = any(key in validated for key in ['time', 'day', 'date'])
        if not has_time_info:
            raise InvalidInputError("Please specify when this event should occur (time, day, or date)")
            
        # Validate and standardize time if present
        if 'time' in validated:
            validated['time'] = standardize_time_format(validated['time'])
            
        # Validate and standardize date if present
        if 'date' in validated:
            validated['date'] = standardize_date_format(validated['date'])
            
        # Validate and standardize day if present
        if 'day' in validated:
            validated['day'] = standardize_day_format(validated['day'])
            
        # Set default duration if not specified
        if 'duration' not in validated:
            validated['duration'] = 30  # Default 30 minutes
        else:
            # Ensure duration is an integer
            try:
                validated['duration'] = int(validated['duration'])
                if validated['duration'] <= 0:
                    validated['duration'] = 30  # Default if invalid
            except (ValueError, TypeError):
                validated['duration'] = 30  # Default if conversion fails
    
    # Validate EDIT action fields
    elif validated['action'] == 'EDIT':
        if 'original_title' not in validated or not validated['original_title'].strip():
            raise InvalidInputError("Please specify which event you want to edit")
            
        # Need at least one identifier beyond title
        identifiers = [key for key in ['date', 'day', 'time'] if key in validated]
        if not identifiers:
            raise InvalidInputError("I need more information to identify the event you want to edit. Please include date, day, or time.")
            
        # Clean any provided fields
        if 'time' in validated:
            validated['time'] = standardize_time_format(validated['time'])
        if 'date' in validated:
            validated['date'] = standardize_date_format(validated['date'])
        if 'day' in validated:
            validated['day'] = standardize_day_format(validated['day'])
            
        # Ensure new title is valid if provided
        if 'new_title' in validated and not validated['new_title'].strip():
            raise InvalidInputError("New event title cannot be empty")
    
    # Validate DELETE action fields
    elif validated['action'] == 'DELETE':
        if 'original_title' not in validated or not validated['original_title'].strip():
            raise InvalidInputError("Please specify which event you want to delete")
            
        # Need at least one identifier beyond title
        identifiers = [key for key in ['date', 'day', 'time'] if key in validated]
        if not identifiers:
            raise InvalidInputError("I need more information to identify the event you want to delete. Please include date, day, or time.")
            
        # Clean any provided fields
        if 'time' in validated:
            validated['time'] = standardize_time_format(validated['time'])
        if 'date' in validated:
            validated['date'] = standardize_date_format(validated['date'])
        if 'day' in validated:
            validated['day'] = standardize_day_format(validated['day'])
    
    # Validate VIEW action fields
    elif validated['action'] == 'VIEW':
        if not any(key in validated for key in ['date', 'day']):
            raise InvalidInputError("Please specify which day or date you want to view events for")
            
        # Clean any provided fields
        if 'date' in validated:
            validated['date'] = standardize_date_format(validated['date'])
        if 'day' in validated:
            validated['day'] = standardize_day_format(validated['day'])
    
    # Unknown action
    elif validated['action'] == 'UNKNOWN':
        if 'clarification' not in validated:
            validated['clarification'] = "I'm not sure what you want to do with your calendar. Could you be more specific?"
    
    # Invalid action
    else:
        raise InvalidInputError(f"Unknown action type: {validated['action']}")
    
    return validated

def standardize_time_format(time_str):
    """
    Standardize time format to '05:00 PM' format.
    Accepts various input formats like '5pm', '5:00 pm', '17:00', etc.
    """
    time_str = time_str.strip().upper()
    
    # Check for 24-hour format
    hour24_match = re.match(r'^(\d{1,2}):?(\d{2})$', time_str)
    if hour24_match:
        hour = int(hour24_match.group(1))
        minute = int(hour24_match.group(2)) if hour24_match.group(2) else 0
        
        if hour >= 24 or minute >= 60:
            raise InvalidInputError(f"Invalid time: {time_str}")
            
        # Convert to 12-hour format
        period = "AM" if hour < 12 else "PM"
        hour12 = hour % 12
        if hour12 == 0:
            hour12 = 12
            
        return f"{hour12:02d}:{minute:02d} {period}"
    
    # Check for 12-hour format with or without minutes
    hour12_match = re.match(r'^(\d{1,2})(?::(\d{2}))?\s*(AM|PM|A|P)?$', time_str)
    if hour12_match:
        hour = int(hour12_match.group(1))
        minute = int(hour12_match.group(2)) if hour12_match.group(2) else 0
        period = hour12_match.group(3) or "PM"  # Default to PM if not specified
        
        if period in ["A", "P"]:
            period = "AM" if period == "A" else "PM"
            
        if hour > 12 or minute >= 60:
            raise InvalidInputError(f"Invalid time: {time_str}")
            
        if hour == 0:
            hour = 12
            
        return f"{hour:02d}:{minute:02d} {period}"
    
    # If all parsing attempts fail
    raise InvalidInputError(f"Could not parse time: {time_str}")

def standardize_date_format(date_str):
    """
    Standardize date format to 'YYYY-MM-DD'.
    Accepts various input formats including relative time expressions.
    """
    # Remove whitespace and convert to lowercase
    date_str = date_str.strip().lower()
    
    # Get current date in user's timezone
    user_timezone = get_user_timezone()
    local_tz = pytz.timezone(user_timezone)
    today = datetime.now(local_tz)
    
    # Handle relative time expressions
    relative_dates = {
        'today': 0,
        'tomorrow': 1,
        'yesterday': -1,
        'next week': 7,
        'last week': -7,
        'next month': 30,
        'last month': -30
    }
    
    # Check for "in X days/weeks/months" format
    in_pattern = re.compile(r'in\s+(\d+)\s+(day|week|month)s?')
    in_match = in_pattern.match(date_str)
    if in_match:
        number = int(in_match.group(1))
        unit = in_match.group(2)
        if unit == 'day':
            days = number
        elif unit == 'week':
            days = number * 7
        else:  # month
            days = number * 30
        return (today + timedelta(days=days)).strftime('%Y-%m-%d')
    
    # Check for "X days/weeks/months ago" format
    ago_pattern = re.compile(r'(\d+)\s+(day|week|month)s?\s+ago')
    ago_match = ago_pattern.match(date_str)
    if ago_match:
        number = int(ago_match.group(1))
        unit = ago_match.group(2)
        if unit == 'day':
            days = -number
        elif unit == 'week':
            days = -number * 7
        else:  # month
            days = -number * 30
        return (today + timedelta(days=days)).strftime('%Y-%m-%d')
    
    # Check for simple relative dates
    if date_str in relative_dates:
        return (today + timedelta(days=relative_dates[date_str])).strftime('%Y-%m-%d')
    
    # Try different date formats
    formats = [
        '%Y-%m-%d',  # 2023-12-31
        '%m/%d/%Y',  # 12/31/2023
        '%m-%d-%Y',  # 12-31-2023
        '%m/%d',     # 12/31
        '%m-%d',     # 12-31
        '%B %d',     # December 31
        '%b %d',     # Dec 31
        '%d %B',     # 31 December
        '%d %b'      # 31 Dec
    ]
    
    # Try each format
    for fmt in formats:
        try:
            parsed_date = datetime.strptime(date_str, fmt)
            
            # Set year to current year if not specified
            if '%Y' not in fmt:
                current_year = today.year
                
                # If the resulting date is in the past, and it's near the end of year,
                # assume it's for next year
                if parsed_date.replace(year=current_year) < today and today.month > 10:
                    parsed_date = parsed_date.replace(year=current_year + 1)
                else:
                    parsed_date = parsed_date.replace(year=current_year)
            
            return parsed_date.strftime('%Y-%m-%d')
        except ValueError:
            continue
    
    # If all parsing attempts fail
    raise InvalidInputError(f"Could not parse date: {date_str}")

def standardize_day_format(day_str):
    """
    Standardize day format to 3-letter uppercase code (MON, TUE, etc.)
    """
    day_map = {
        'MONDAY': 'MON', 'TUESDAY': 'TUE', 'WEDNESDAY': 'WED',
        'THURSDAY': 'THU', 'FRIDAY': 'FRI', 'SATURDAY': 'SAT', 'SUNDAY': 'SUN',
        'MON': 'MON', 'TUE': 'TUE', 'WED': 'WED', 'THU': 'THU',
        'FRI': 'FRI', 'SAT': 'SAT', 'SUN': 'SUN',
        'M': 'MON', 'T': 'TUE', 'W': 'WED', 'TH': 'THU', 'F': 'FRI', 
        'SA': 'SAT', 'SU': 'SUN'
    }
    
    standardized = day_map.get(day_str.upper())
    if not standardized:
        raise InvalidInputError(f"Invalid day: {day_str}")
    
    return standardized

class CalendarError(Exception):
    """Base class for calendar operation errors"""
    pass

class AuthenticationError(CalendarError):
    """Raised when there are authentication issues with Google Calendar"""
    pass

class EventNotFoundError(CalendarError):
    """Raised when an event cannot be found"""
    pass

class InvalidInputError(CalendarError):
    """Raised when input data is invalid or incomplete"""
    pass

class APILimitError(CalendarError):
    """Raised when Google API limits are reached"""
    pass

class ParsingError(CalendarError):
    """Raised when natural language parsing fails"""
    pass

def handle_calendar_action(event_details, calendar_service):
    """Handle calendar actions with support for multiple events and dependencies."""
    try:
        if event_details['action'] == 'CREATE':
            # For recurring events, create multiple events
            if event_details.get('recurring'):
                # Get the next 7 days
                from datetime import datetime, timedelta
                today = datetime.now()
                events_created = 0
                
                for i in range(7):
                    current_date = today + timedelta(days=i)
                    # Skip if it's a specific day and doesn't match
                    if 'day' in event_details:
                        if current_date.strftime('%a').upper()[:3] != event_details['day']:
                            continue
                    
                    # Create event for this day
                    event_copy = event_details.copy()
                    event_copy['date'] = current_date.strftime('%Y-%m-%d')
                    del event_copy['recurring']
                    if 'day' in event_copy:
                        del event_copy['day']
                    
                    try:
                        success, _ = schedule_event(event_copy, calendar_service)
                        if success:
                            events_created += 1
                    except Exception as e:
                        print(f"Warning: Failed to create recurring event for {current_date}: {str(e)}")
                        continue
                
                if events_created == 0:
                    return False, "Failed to create any recurring events"
                
                # Return a simple summary message
                return True, f"Created recurring event '{event_details['title']}' for the next 7 days at {event_details['time']}"
            
            # For single events
            return schedule_event(event_details, calendar_service)
            
        elif event_details['action'] == 'EDIT':
            return edit_event(event_details, calendar_service)
            
        elif event_details['action'] == 'DELETE':
            return delete_event(event_details, calendar_service)
            
        elif event_details['action'] == 'VIEW':
            events = get_events_for_day(calendar_service, event_details.get('day'), event_details.get('date'))
            if not events:
                return True, "You have no events scheduled for this day."
            return True, format_event_details(events)
            
        elif event_details['action'] == 'UNKNOWN':
            return False, event_details['clarification']
            
    except Exception as e:
        return False, f"Error handling calendar action: {str(e)}"

def calculate_title_similarity(title1, title2):
    """
    Calculate similarity between two event titles using SequenceMatcher.
    Returns a score between 0 and 1, where 1 is a perfect match.
    """
    return SequenceMatcher(None, title1.lower(), title2.lower()).ratio()

def find_matching_events(calendar_service, event_details, user_timezone=None, similarity_threshold=0.6):
    """
    Find events that match the given criteria with improved matching logic.
    Includes fuzzy matching for titles and more flexible time matching.
    """
    try:
        # Get user timezone
        if user_timezone is None:
            user_timezone = get_user_timezone()
            
        # Calculate search range - look ahead up to 90 days
        start_date = datetime.now(pytz.timezone(user_timezone))
        end_date = start_date + timedelta(days=90)
        
        # Request events from Calendar API
        events_result = calendar_service.events().list(
            calendarId='primary',
            timeMin=start_date.isoformat(),
            timeMax=end_date.isoformat(),
            singleEvents=True,
            orderBy='startTime',
            maxResults=100  # Increase to get more potential matches
        ).execute()
        
        events = events_result.get('items', [])
        matching_events = []
        
        for event in events:
            # Skip events without summaries
            if 'summary' not in event:
                continue
                
            event_score = 0
            potential_match = True
            
            # Title matching with similarity score
            if 'original_title' in event_details:
                similarity = calculate_title_similarity(
                    event_details['original_title'], 
                    event['summary']
                )
                
                if similarity < similarity_threshold:
                    potential_match = False
                else:
                    # Add to score based on title similarity
                    event_score += similarity
            
            if not potential_match:
                continue
                
            # Parse event start/end times
            event_start = parse_datetime_from_api(
                event['start'].get('dateTime', event['start'].get('date')),
                event['start'].get('timeZone', user_timezone)
            )
            
            event_end = parse_datetime_from_api(
                event['end'].get('dateTime', event['end'].get('date')),
                event['end'].get('timeZone', user_timezone)
            )
            
            # Date matching
            if 'date' in event_details:
                target_date = datetime.strptime(event_details['date'], '%Y-%m-%d').date()
                if event_start.date() != target_date:
                    continue
                else:
                    event_score += 1  # Exact date match
            
            # Day of week matching
            if 'day' in event_details:
                # Convert day name to day number (0=Monday, 6=Sunday)
                day_map = {'MON': 0, 'TUE': 1, 'WED': 2, 'THU': 3, 'FRI': 4, 'SAT': 5, 'SUN': 6}
                target_day = day_map.get(event_details['day'])
                
                if event_start.weekday() != target_day:
                    continue
                else:
                    event_score += 0.8  # Day match (slightly less valuable than exact date)
            
            # Time matching - more flexible with a time window
            if 'time' in event_details:
                try:
                    # Try different time formats
                    time_formats = ['%I:%M %p', '%I %p', '%H:%M']
                    parsed_time = None
                    
                    for fmt in time_formats:
                        try:
                            parsed_time = datetime.strptime(event_details['time'], fmt)
                            break
                        except ValueError:
                            continue
                            
                    if not parsed_time:
                        raise ValueError(f"Could not parse time: {event_details['time']}")
                    
                    # Allow for slight time differences (15 min window)
                    time_difference = abs((event_start.hour * 60 + event_start.minute) - 
                                         (parsed_time.hour * 60 + parsed_time.minute))
                    
                    if time_difference > 15:  # 15-minute window
                        continue
                    else:
                        # Score based on time closeness (1.0 for exact, less for close)
                        time_match_score = 1.0 - (time_difference / 60)  # Scale by hour
                        event_score += time_match_score
                        
                except (ValueError, TypeError) as e:
                    # If time parsing fails, don't use it as a criterion
                    pass
            
            # If we got here, it's a potential match
            # Calculate duration for the event
            duration_minutes = int((event_end - event_start).total_seconds() / 60)
            
            matching_events.append({
                'id': event['id'],
                'title': event['summary'],
                'start': event_start,
                'end': event_end,
                'duration': duration_minutes,
                'match_score': event_score,  # How well it matches the criteria
                'all_day': 'date' in event['start'] and 'date' in event['end']
            })
        
        # Sort by match score, highest first
        matching_events.sort(key=lambda x: x['match_score'], reverse=True)
        
        return matching_events
    
    except Exception as e:
        # More specific error handling
        if "invalid_grant" in str(e):
            raise Exception("Authentication error with Google Calendar. Please reconnect your account.")
        elif "quota" in str(e).lower():
            raise Exception("Google Calendar API quota exceeded. Please try again later.")
        else:
            raise Exception(f"Error finding matching events: {str(e)}")

def get_user_timezone(user_id=None):
    """
    Get the user's preferred timezone.
    In a real implementation, this would fetch from a user settings database.
    """
    # TODO: Replace with actual user preference lookup
    return 'America/New_York'

def standardize_datetime(dt, user_timezone=None):
    """
    Convert datetime to a standard format with proper timezone handling.
    If the datetime is naive (no timezone), assign the user's timezone.
    """
    if user_timezone is None:
        user_timezone = get_user_timezone()
        
    # If datetime is naive (no timezone info), assign the user's timezone
    if dt.tzinfo is None:
        local_tz = pytz.timezone(user_timezone)
        dt = local_tz.localize(dt)
    
    return dt

def format_datetime_for_api(dt, user_timezone=None):
    """
    Format datetime for Google Calendar API with proper timezone.
    """
    dt = standardize_datetime(dt, user_timezone)
    return {
        'dateTime': dt.isoformat(),
        'timeZone': user_timezone or get_user_timezone()
    }

def parse_datetime_from_api(datetime_str, timezone_str=None):
    """
    Parse datetime from Google Calendar API response.
    """
    # Handle 'Z' UTC indicator by replacing with +00:00 format
    if datetime_str.endswith('Z'):
        datetime_str = datetime_str.replace('Z', '+00:00')
    
    dt = datetime.fromisoformat(datetime_str)
    
    # If timezone is provided in the response, use it
    if timezone_str:
        timezone = pytz.timezone(timezone_str)
        dt = dt.replace(tzinfo=pytz.UTC).astimezone(timezone)
    
    return dt

def get_events_for_day(calendar_service, day=None, date=None):
    """
    Get events for a specific day or date.
    Returns a list of events.
    """
    try:
        # Get user's timezone
        user_timezone = get_user_timezone()
        local_tz = pytz.timezone(user_timezone)
        
        # Convert day to date if needed
        if day and not date:
            # Get the next occurrence of the specified day
            today = datetime.now(local_tz)
            days_ahead = (day_map[day.upper()] - today.weekday()) % 7
            if days_ahead == 0:  # If today is the specified day
                date = today.strftime('%Y-%m-%d')
            else:
                date = (today + timedelta(days=days_ahead)).strftime('%Y-%m-%d')
        
        # Get events for the specified date
        if date:
            # Convert date string to datetime
            start_date = datetime.strptime(date, '%Y-%m-%d')
            start_date = local_tz.localize(start_date)
            end_date = start_date + timedelta(days=1)
            
            # Get events from calendar
            events_result = calendar_service.events().list(
                calendarId='primary',
                timeMin=start_date.isoformat(),
                timeMax=end_date.isoformat(),
                singleEvents=True,
                orderBy='startTime'
            ).execute()
            
            return events_result.get('items', [])
            
        return []
        
    except Exception as e:
        raise CalendarError(f"Error getting events: {str(e)}")

def format_event_details(events):
    """Format event details for display with proper timezone handling."""
    if not events:
        return "No events found for this period."
    
    # Get user's timezone (America/New_York)
    user_timezone = pytz.timezone('America/New_York')
    
    # Group events by date
    events_by_date = {}
    for event in events:
        try:
            # Parse the event times
            if 'dateTime' in event['start']:
                # Parse the UTC time
                start_time = datetime.fromisoformat(event['start']['dateTime'].replace('Z', '+00:00'))
                end_time = datetime.fromisoformat(event['end']['dateTime'].replace('Z', '+00:00'))
                
                # Convert to user's timezone
                start_time = start_time.astimezone(user_timezone)
                end_time = end_time.astimezone(user_timezone)
            else:
                # Handle all-day events
                start_time = datetime.fromisoformat(event['start']['date']).replace(tzinfo=user_timezone)
                end_time = datetime.fromisoformat(event['end']['date']).replace(tzinfo=user_timezone)
            
            # Use the converted time for grouping
            event_date = start_time.date()
            if event_date not in events_by_date:
                events_by_date[event_date] = []
            events_by_date[event_date].append({
                **event,
                'start_time': start_time,
                'end_time': end_time
            })
        except Exception as e:
            print(f"Error processing event time: {str(e)}")
            continue
    
    # Format output
    details = ""
    for date, day_events in sorted(events_by_date.items()):
        # Add date header
        details += f"📅 {date.strftime('%A, %B %d, %Y')}\n\n"
        
        # Add events for this day
        for i, event in enumerate(day_events, 1):
            # Format the time display using the converted times
            if 'date' in event['start']:
                time_display = "All day"
            else:
                time_display = f"{event['start_time'].strftime('%I:%M %p')} - {event['end_time'].strftime('%I:%M %p')}"
            
            # Format duration display
            if 'date' in event['start']:
                duration_str = "All day"
            else:
                duration_minutes = int((event['end_time'] - event['start_time']).total_seconds() / 60)
                hours = duration_minutes // 60
                minutes = duration_minutes % 60
                
                if hours > 0 and minutes > 0:
                    duration_str = f"{hours} hr{'s' if hours != 1 else ''}, {minutes} min"
                elif hours > 0:
                    duration_str = f"{hours} hr{'s' if hours != 1 else ''}"
                else:
                    duration_str = f"{minutes} min"
            
            # Build event display
            details += f"{i}. {event['summary']}\n"
            details += f"   ⏰ {time_display}\n"
            details += f"   ⌛ {duration_str}\n"
            
            if event.get('location'):
                details += f"   📍 {event['location']}\n"
                
            if event.get('description'):
                details += f"   📝 {event['description']}\n"
                
            details += "\n"
    
    return details

# Add day mapping for get_events_for_day function
day_map = {
    'MON': 0, 'TUE': 1, 'WED': 2, 'THU': 3, 'FRI': 4, 'SAT': 5, 'SUN': 6
}

def parse_natural_language(prompt, model):
    """
    Parse natural language input to extract calendar actions.
    Returns a list of event details dictionaries.
    """
    system_prompt = """You are an expert calendar assistant helping with calendar operations.
Your task is to:
<<<<<<< HEAD
1. Identify all events mentioned in the prompt
2. Extract details for each event including:
   - Title/description
   - Date/time (or recurring pattern)
   - Duration
   - Travel time (if mentioned)
   - Any dependencies or constraints
   - Time constraints (e.g., "between 8 AM and 8:30 AM")
3. Format each event as a separate JSON object
4. Ensure no time conflicts between events
=======
1. Identify the type of action requested (CREATE, EDIT, DELETE, VIEW)
2. Extract relevant details for the action
>>>>>>> 1085f584

For CREATE actions, extract:
- action: "CREATE"
- title: event name/description
- date: specific date (YYYY-MM-DD) if mentioned
- day: day of week if mentioned
- time: start time in 12-hour format with AM/PM (e.g., "12:00 PM")
- duration: duration in minutes
- travel_time: travel duration in minutes if mentioned
- recurring: true/false if it's a daily/weekly event
- constraints: any specific constraints mentioned
- time_constraints: min/max time if specified (e.g., "between 8 AM and 8:30 AM")

For DELETE actions, extract:
- action: "DELETE"
- original_title: event title to delete
- date: specific date (YYYY-MM-DD) if mentioned
- day: day of week if mentioned
- time: specific time if mentioned

For EDIT actions, extract:
- action: "EDIT"
- original_title: current event title
- new_title: new title if mentioned
- date: specific date (YYYY-MM-DD) if mentioned
- day: day of week if mentioned
- time: new time if mentioned
- duration: new duration if mentioned

For DELETE actions, extract:
- action: "DELETE"
- original_title: event title to delete
- date: specific date (YYYY-MM-DD) if mentioned
- day: day of week if mentioned
- time: specific time if mentioned

IMPORTANT: Your response must be a valid JSON array of actions. Do not include any explanatory text.
Each action must have at least the action type and necessary identifiers.

For relative time references:
- Ignore "today" and just use the specified time
- "tomorrow" should be converted to tomorrow's date
- "next week" should be converted to a date 7 days from now
- "this week" should be converted to a date within the next 7 days
- "next month" should be converted to a date in the next month

For time specifications:
- Always use 12-hour format with AM/PM
- Convert "noon" or "12 noon" to "12:00 PM"
- Convert "midnight" or "12 midnight" to "12:00 AM"
- Convert "12 pm" to "12:00 PM"
- Convert "12 am" to "12:00 AM"
- Always include minutes (e.g., "2:00 PM" not just "2 PM")

Example output format:
[
    {
        "action": "VIEW",
        "day": "MON"
    },
    {
        "action": "CREATE",
        "title": "Math Class",
        "day": "THU",
        "time": "06:00 PM",
<<<<<<< HEAD
        "duration": 180,
        "travel_time": 30
    },
    {
        "action": "CREATE",
        "title": "Workout",
        "recurring": true,
        "time": "06:00 AM",
        "duration": 60,
        "time_constraints": {
            "min": {"hour": 6, "minute": 0},
            "max": {"hour": 6, "minute": 0}
        }
=======
        "duration": 180
>>>>>>> 1085f584
    }
]

Now, analyze this prompt and extract all actions. Return ONLY the JSON array:"""

    try:
        response = model.generate_content(system_prompt + "\n\n" + prompt)
        
        # Clean the response to ensure it's valid JSON
        response_text = response.text.strip()
        
        # Find the JSON array in the response
        start_idx = response_text.find('[')
        end_idx = response_text.rfind(']') + 1
        
        if start_idx == -1 or end_idx == 0:
            raise ValueError("No valid JSON array found in response")
            
        json_str = response_text[start_idx:end_idx]
        
        # Parse the JSON
        actions = json.loads(json_str)
        
<<<<<<< HEAD
        # Process relative time references
        from datetime import datetime, timedelta
        today = datetime.now()
        
        for event in events:
            # Handle relative time references in date field
            if 'date' in event:
                if event['date'].lower() == 'tomorrow':
                    event['date'] = (today + timedelta(days=1)).strftime('%Y-%m-%d')
                elif event['date'].lower() == 'next week':
                    event['date'] = (today + timedelta(days=7)).strftime('%Y-%m-%d')
                elif event['date'].lower() == 'this week':
                    # Default to 3 days from now if "this week" is specified
                    event['date'] = (today + timedelta(days=3)).strftime('%Y-%m-%d')
                elif event['date'].lower() == 'next month':
                    # Add one month to current date
                    next_month = today.replace(day=1) + timedelta(days=32)
                    event['date'] = next_month.replace(day=1).strftime('%Y-%m-%d')
            
            # Handle relative time references in day field
            if 'day' in event:
                if event['day'].lower() == 'tomorrow':
                    event['date'] = (today + timedelta(days=1)).strftime('%Y-%m-%d')
                    del event['day']
            
            # Standardize time format
            if 'time' in event:
                time_str = event['time'].upper()
                # Handle special cases
                if time_str in ['NOON', '12 NOON']:
                    event['time'] = '12:00 PM'
                elif time_str in ['MIDNIGHT', '12 MIDNIGHT']:
                    event['time'] = '12:00 AM'
                elif time_str == '12 PM':
                    event['time'] = '12:00 PM'
                elif time_str == '12 AM':
                    event['time'] = '12:00 AM'
                else:
                    # Ensure time is in correct format (HH:MM AM/PM)
                    try:
                        # Try to parse the time
                        time_obj = datetime.strptime(time_str, '%I:%M %p')
                        event['time'] = time_obj.strftime('%I:%M %p')
                    except ValueError:
                        try:
                            # Try without minutes
                            time_obj = datetime.strptime(time_str, '%I %p')
                            event['time'] = time_obj.strftime('%I:00 %p')
                        except ValueError:
                            # If parsing fails, keep the original time
                            pass
        
        # Validate each event
        validated_events = []
        for event in events:
=======
        # Validate each action
        validated_actions = []
        for action in actions:
>>>>>>> 1085f584
            try:
                # Ensure required fields are present based on action type
                if action['action'] == 'VIEW':
                    if not any(key in action for key in ['date', 'day']):
                        print(f"Warning: Skipping VIEW action missing date or day: {action}")
                        continue
                elif action['action'] == 'CREATE':
                    if not all(key in action for key in ['title', 'time']):
                        print(f"Warning: Skipping CREATE action missing required fields: {action}")
                        continue
                elif action['action'] == 'EDIT':
                    if 'original_title' not in action:
                        print(f"Warning: Skipping EDIT action missing original title: {action}")
                        continue
                elif action['action'] == 'DELETE':
                    if 'original_title' not in action:
                        print(f"Warning: Skipping DELETE action missing title: {action}")
                        continue
                
                # Validate the action
                validated_action = validate_event_details(action)
                validated_actions.append(validated_action)
            except InvalidInputError as e:
                print(f"Warning: Skipping invalid action: {str(e)}")
                continue
                
        return validated_actions
        
    except Exception as e:
        print(f"Error parsing natural language: {str(e)}")
        return [{
            'action': 'UNKNOWN',
            'clarification': "I'm having trouble understanding your request. Could you be more specific?"
        }]

<<<<<<< HEAD
def detect_message_type(user_text, gemini_model):
    """
    Determine if the message is a calendar action, calendar intent, or general conversation.
    Returns: 'calendar_action', 'calendar_intent', or 'general_conversation'
    """
    system_prompt = """You are an expert at determining the type of message.
    Return ONLY one of these three words:
    
    'calendar_action' if the message contains specific calendar details like:
    - Specific time (e.g., "at 2pm", "tomorrow at 3")
    - Specific date (e.g., "on Monday", "next week")
    - Specific duration (e.g., "for 1 hour", "30 minutes")
    - Complete event details
    
    'calendar_intent' if the message expresses intent to do calendar actions but lacks specific details:
    - "I want to schedule some meetings"
    - "Can you help me set up appointments?"
    - "I need to plan my week"
    - Any general calendar-related request without specific details
    
    'general_conversation' if the message is:
    - Greetings (hi, hello, etc.)
    - General questions
    - Small talk
    - Non-calendar related topics
    
    Your response should be exactly one of these three words."""

    try:
        response = gemini_model.generate_content(system_prompt + "\n\n" + user_text)
        message_type = response.text.strip().lower()
        
        if message_type not in ['calendar_action', 'calendar_intent', 'general_conversation']:
            # Default to general conversation if unsure
            return 'general_conversation'
            
        return message_type
    except Exception as e:
        # Default to general conversation if there's an error
        return 'general_conversation'

def handle_calendar_intent(user_text, gemini_model):
    """
    Handle messages that express intent to do calendar actions but need more details.
    """
    system_prompt = """You are Donna, a friendly, empathetic, and motivational calendar assistant.
    The user has expressed interest in calendar actions but hasn't provided specific details.
    
    Your personality traits:
    1. Always be encouraging and motivational
    2. Show empathy and understanding
    3. Be supportive and positive
    4. Use uplifting language
    
    Your task is to:
    1. Acknowledge their intent with enthusiasm
    2. Ask for the specific details needed
    3. Provide examples of what details would be helpful
    4. End with an encouraging phrase
    
    Keep your response friendly and concise. Focus on getting the necessary information to help them.
    Always end your messages with an encouraging phrase like "You're doing great!", "Keep going!", or "Have a beautiful day!" """

    try:
        response = gemini_model.generate_content(system_prompt + "\n\n" + user_text)
        return True, response.text.strip()
    except Exception as e:
        return False, "I'd be happy to help you with your calendar! Could you please provide more details about what you'd like to schedule? You're doing great!"

def handle_general_conversation(user_text, gemini_model):
    """
    Handle general conversation messages with a friendly, helpful tone.
    """
    system_prompt = """You are Donna, a friendly and empathetic calendar assistant. 
    You can help with calendar management but also engage in general conversation.
    
    Your personality traits:
    1. Be empathetic and understanding
    2. Show emotional intelligence
    3. Be supportive when needed
    4. Keep responses natural and conversational
    
    When responding:
    - If the user seems sad or down, offer to schedule a relaxing activity like a walk, bath, or meditation session
    - If the user is happy, celebrate with them
    - If the user is stressed, offer to schedule some relaxation time
    - Only use encouraging phrases when the user shares feelings or after scheduling events
    
    Keep your responses concise, friendly, and helpful.
    If the user asks about calendar features, briefly explain what you can do.
    If it's just small talk, be engaging but brief."""

    try:
        # First check if the user seems to be expressing emotions
        emotion_prompt = """Analyze if the user is expressing any emotions (sadness, stress, happiness, etc.).
        Return ONLY one word: 'sad', 'stressed', 'happy', or 'neutral'."""
        
        emotion_response = gemini_model.generate_content(emotion_prompt + "\n\n" + user_text)
        emotion = emotion_response.text.strip().lower()
        
        if emotion in ['sad', 'stressed']:
            # Suggest scheduling a relaxing activity
            relaxing_activities = [
                {"title": "Relaxing Walk", "duration": 30, "description": "A peaceful walk to clear your mind"},
                {"title": "Meditation Session", "duration": 20, "description": "Time to center yourself and find peace"},
                {"title": "Relaxing Bath", "duration": 45, "description": "A soothing bath to help you unwind"},
                {"title": "Mindful Break", "duration": 15, "description": "A short break to practice mindfulness"}
            ]
            
            import random
            activity = random.choice(relaxing_activities)
            
            # Create an event for the relaxing activity
            event_details = {
                "action": "CREATE",
                "title": activity["title"],
                "duration": activity["duration"],
                "description": activity["description"],
                "time": "06:00 PM"  # Default to evening
            }
            
            try:
                start_time, end_time, event_link, _ = handle_calendar_action(event_details, calendar_service)
                response = f"I understand you're feeling {emotion}. I've scheduled a {activity['title'].lower()} for you at {start_time.strftime('%I:%M %p')}. This should help you feel better. You're doing great!"
                if event_link:
                    response += f"\nView event: {event_link}"
                return True, response
            except Exception as e:
                return True, f"I understand you're feeling {emotion}. Would you like me to schedule a relaxing activity for you? I can help you set up a walk, meditation session, or other calming activities."
        
        # For other cases, use the general conversation prompt
        response = gemini_model.generate_content(system_prompt + "\n\n" + user_text)
        return True, response.text.strip()
    except Exception as e:
        return False, "I'm having trouble processing your message. Could you please try again?"

def process_calendar_request(user_text, gemini_model, calendar_service):
    """
    Process a user's message, handling calendar actions, intents, and general conversation.
    Returns a tuple of (success, response_message).
    """
    try:
        # First determine the message type
        message_type = detect_message_type(user_text, gemini_model)
        
        if message_type == 'general_conversation':
            return handle_general_conversation(user_text, gemini_model)
            
        if message_type == 'calendar_intent':
            return handle_calendar_intent(user_text, gemini_model)
        
        # If it's a calendar action, proceed with existing logic
        events = parse_natural_language(user_text, gemini_model)
        
        # If we couldn't parse any events, treat it as a calendar intent
        if not events or (len(events) == 1 and events[0]['action'] == 'UNKNOWN'):
            return handle_calendar_intent(user_text, gemini_model)
        
        # Process each event
        responses = []
        events_scheduled = False
        
        for event in events:
            try:
                # Handle the calendar action
                start_time, end_time, event_link, response_message = handle_calendar_action(
                    event, 
                    calendar_service
                )
                
                # Build response for this event
                if event['action'] == 'CREATE':
                    events_scheduled = True
                    formatted_start = start_time.strftime('%A, %B %d at %I:%M %p')
                    hours = event['duration'] // 60
                    minutes = event['duration'] % 60
=======
def standardize_time_for_comparison(time_str):
    """
    Convert various time formats to a standard format for comparison.
    Returns a tuple of (hour, minute) in 24-hour format.
    """
    time_str = time_str.strip().upper()
    
    # Handle "HH:MM AM/PM" format
    time_match = re.match(r'(\d{1,2}):?(\d{2})?\s*(AM|PM)', time_str)
    if time_match:
        hour = int(time_match.group(1))
        minute = int(time_match.group(2)) if time_match.group(2) else 0
        period = time_match.group(3)
        
        # Convert to 24-hour format
        if period == 'PM' and hour != 12:
            hour += 12
        elif period == 'AM' and hour == 12:
            hour = 0
            
        return hour, minute
    
    # Handle "HH AM/PM" format
    time_match = re.match(r'(\d{1,2})\s*(AM|PM)', time_str)
    if time_match:
        hour = int(time_match.group(1))
        period = time_match.group(2)
        
        # Convert to 24-hour format
        if period == 'PM' and hour != 12:
            hour += 12
        elif period == 'AM' and hour == 12:
            hour = 0
            
        return hour, 0
    
    # Handle 24-hour format "HH:MM"
    time_match = re.match(r'(\d{1,2}):?(\d{2})', time_str)
    if time_match:
        hour = int(time_match.group(1))
        minute = int(time_match.group(2))
        return hour, minute
    
    raise ValueError(f"Could not parse time: {time_str}")

def compare_times(time1, time2, tolerance_minutes=5):
    """
    Compare two times with a tolerance.
    time1 and time2 should be tuples of (hour, minute).
    """
    hour1, minute1 = time1
    hour2, minute2 = time2
    
    # Convert to minutes since midnight
    total_minutes1 = hour1 * 60 + minute1
    total_minutes2 = hour2 * 60 + minute2
    
    # Calculate difference
    diff_minutes = abs(total_minutes1 - total_minutes2)
    
    return diff_minutes <= tolerance_minutes

def detect_mood(text):
    """
    Enhanced mood detection with support for emotional context.
    Returns a tuple of (mood_type, intensity, context)
    """
    # Enhanced mood categories
    mood_categories = {
        'positive': ['happy', 'great', 'excited', 'good', 'wonderful', 'amazing', 'fantastic', 'love', 'enjoy', 'looking forward'],
        'negative': ['sad', 'down', 'tired', 'stressed', 'overwhelmed', 'exhausted', 'frustrated', 'anxious', 'worried', 'depressed'],
        'neutral': ['okay', 'fine', 'alright', 'normal', 'usual']
    }
    
    # Supportive context keywords
    support_context = {
        'need_break': ['tired', 'exhausted', 'overwhelmed', 'stressed', 'burned out'],
        'need_activity': ['bored', 'restless', 'stuck', 'unmotivated'],
        'need_support': ['sad', 'down', 'depressed', 'lonely', 'anxious']
    }
    
    text = text.lower()
    mood_scores = {mood: 0 for mood in mood_categories}
    context_scores = {context: 0 for context in support_context}
    
    # Calculate mood scores
    for mood, keywords in mood_categories.items():
        for keyword in keywords:
            if keyword in text:
                mood_scores[mood] += 1
    
    # Calculate context scores
    for context, keywords in support_context.items():
        for keyword in keywords:
            if keyword in text:
                context_scores[context] += 1
    
    # Find dominant mood
    max_mood_score = max(mood_scores.values())
    if max_mood_score == 0:
        return 'neutral', 0.0, None
    
    dominant_mood = max(mood_scores.items(), key=lambda x: x[1])[0]
    intensity = min(1.0, max_mood_score / 3)  # Normalize intensity
    
    # Determine context
    max_context_score = max(context_scores.values())
    if max_context_score > 0:
        dominant_context = max(context_scores.items(), key=lambda x: x[1])[0]
    else:
        dominant_context = None
    
    return dominant_mood, intensity, dominant_context

def get_supportive_response(mood_type, intensity, context=None):
    """
    Generate supportive responses based on mood and context.
    """
    # Supportive responses for different moods
    supportive_responses = {
        'negative': [
            "I notice you're feeling down. Would you like to schedule some self-care time?",
            "It's important to take care of yourself. How about scheduling a relaxing activity?",
            "I'm here to support you. Would you like to plan something to help you feel better?"
        ],
        'positive': [
            "I'm glad you're feeling good! Would you like to schedule something to maintain this positive energy?",
            "That's wonderful to hear! Would you like to plan something to celebrate this mood?",
            "Your positive attitude is inspiring! Would you like to schedule something to keep this momentum going?"
        ],
        'neutral': [
            "How are you feeling today? I'm here to support you!",
            "Is there anything specific you'd like to focus on?",
            "Remember, I'm here to help you stay organized and motivated!"
        ]
    }
    
    # Wellness activities based on context
    wellness_activities = {
        'need_break': [
            {"title": "Relaxing Bath", "duration": 45, "description": "Time to unwind and relax"},
            {"title": "Meditation Session", "duration": 30, "description": "A peaceful moment to center yourself"},
            {"title": "Mindful Break", "duration": 20, "description": "A short break to practice mindfulness"}
        ],
        'need_activity': [
            {"title": "Gentle Walk", "duration": 30, "description": "A refreshing walk to clear your mind"},
            {"title": "Light Stretching", "duration": 20, "description": "Some gentle stretches to energize your body"},
            {"title": "Fresh Air Break", "duration": 15, "description": "A short break to get some fresh air"}
        ],
        'need_support': [
            {"title": "Self-Care Time", "duration": 60, "description": "Dedicated time for self-care and relaxation"},
            {"title": "Creative Break", "duration": 45, "description": "Time to engage in a creative activity"},
            {"title": "Nature Connection", "duration": 30, "description": "Time to connect with nature and find peace"}
        ]
    }
    
    # Get base response
    base_responses = supportive_responses.get(mood_type, supportive_responses['neutral'])
    response = random.choice(base_responses)
    
    # Add activity suggestions for negative moods
    if mood_type == 'negative' and context in wellness_activities:
        activities = wellness_activities[context]
        activity = random.choice(activities)
        response += f"\n\nI can suggest some activities that might help:\n"
        for i, act in enumerate(activities, 1):
            response += f"{i}. {act['title']} ({act['duration']} minutes) - {act['description']}\n"
        response += "\nWould you like to schedule any of these activities?"
    
    return response

def process_calendar_request(user_text, gemini_model, calendar_service, context=None):
    """
    Process a user's calendar request with enhanced emotional support.
    Returns a tuple of (success, response_message).
    """
    try:
        # Detect mood and context first
        mood_type, intensity, support_context = detect_mood(user_text)
        
        # If user is expressing emotions without a specific calendar request
        if mood_type == 'negative' and intensity > 0.3:  # Lower threshold for emotional support
            # Get supportive response
            supportive_response = get_supportive_response(mood_type, intensity, support_context)
            
            # Add a gentle transition to calendar functionality
            calendar_prompt = "\n\nI'm here to help you manage your schedule as well. Would you like to create, delete, edit, or view any events?"
            
            return True, supportive_response + calendar_prompt
        
        # Use context for better understanding if available
        if context:
            # Extract relevant information from context
            conversation_history = "\n".join([f"{msg['role']}: {msg['parts']}" for msg in context])
            
            # Add context to the prompt for better understanding
            enhanced_prompt = f"Previous conversation:\n{conversation_history}\n\nCurrent request: {user_text}"
        else:
            enhanced_prompt = user_text
        
        # First, determine if we need more information
        system_prompt = """You are Donna, a friendly and helpful calendar assistant.
        Your task is to:
        1. Determine if you have enough information to execute a calendar action
        2. If not, ask for the missing information
        3. If yes, execute the appropriate action
        
        For calendar actions, you need:
        
        For CREATE:
        - Action type: "CREATE"
        - Title: meeting/event name
        - Date/time: when the event will occur
        - Duration: how long it will last
        
        For DELETE:
        - Action type: "DELETE"
        - Original title: the exact title of the event to delete
        - Date/time: when the event is scheduled (to identify the correct instance)
        - IMPORTANT: For DELETE, you MUST have both the exact title and time to proceed
        
        For EDIT:
        - Action type: "EDIT"
        - Original title: current event title
        - New details: what needs to be changed
        
        For VIEW:
        - Action type: "VIEW"
        - Day: day of the week (e.g., "THU" for Thursday)
        - OR Date: specific date (e.g., "2024-04-27")
        - IMPORTANT: For VIEW, you only need either day OR date, not both
        
        When you have enough information, format the event_details like this:
        
        For CREATE:
        {
            "action": "CREATE",
            "title": "Meeting Title",
            "day": "THU",  // 3-letter day code
            "time": "03:00 PM",  // 12-hour format with AM/PM
            "duration": 60  // in minutes
        }
        
        For DELETE:
        {
            "action": "DELETE",
            "original_title": "Meeting Title",
            "day": "THU",  // 3-letter day code
            "time": "03:00 PM"  // 12-hour format with AM/PM
        }
        
        For EDIT:
        {
            "action": "EDIT",
            "original_title": "Current Title",
            "new_title": "New Title",  // if changing title
            "day": "THU",  // if changing day
            "time": "03:00 PM",  // if changing time
            "duration": 60  // if changing duration
        }
        
        For VIEW:
        {
            "action": "VIEW",
            "day": "THU"  // 3-letter day code
            // OR
            "date": "2024-04-27"  // specific date
        }
        
        Return your response in this format:
        {
            "needs_more_info": true/false,
            "missing_info": ["field1", "field2"],
            "action": "CREATE/DELETE/EDIT/VIEW/UNKNOWN",
            "event_details": {...},
            "response": "Your response to the user"
        }
        
        If the user hasn't provided enough information, set needs_more_info to true and ask for the missing information.
        If they have provided enough information, set needs_more_info to false and include the complete event details.
        """
        
        # Get structured response from Gemini
        response = gemini_model.generate_content(system_prompt + "\n\n" + enhanced_prompt)
        
        try:
            # Clean the response text to ensure it's valid JSON
            response_text = response.text.strip()
            
            # Find the JSON object in the response
            start_idx = response_text.find('{')
            end_idx = response_text.rfind('}') + 1
            
            if start_idx == -1 or end_idx == 0:
                raise ValueError("No valid JSON object found in response")
                
            json_str = response_text[start_idx:end_idx]
            
            # Parse the response
            response_data = json.loads(json_str)
            
            if response_data.get("needs_more_info", False):
                # Return the response asking for more information
                return True, response_data["response"]
            
            # If we have enough information, process the action
            if response_data.get("action") in ["CREATE", "DELETE", "EDIT", "VIEW"]:
                # Ensure event_details has the required fields
                event_details = response_data.get("event_details", {})
                if not event_details:
                    return True, "I'm having trouble understanding the event details. Could you please provide them again?"
                
                # Ensure action is included in event_details
                event_details["action"] = response_data["action"]
                
                # Special handling for VIEW operations
                if event_details["action"] == "VIEW":
                    # Get events for the specified day/date
                    events = get_events_for_day(
                        calendar_service,
                        event_details.get("day"),
                        event_details.get("date")
                    )
>>>>>>> 1085f584
                    
                    if not events:
                        # Format the day/date for the response
                        if event_details.get("day"):
                            day_str = event_details["day"]
                        else:
                            try:
                                date_obj = datetime.strptime(event_details["date"], "%Y-%m-%d")
                                day_str = date_obj.strftime("%A")
                            except ValueError:
                                day_str = event_details["date"]
                        
                        return True, f"You have no events scheduled for {day_str}."
                    
                    # Format the events for display
                    formatted_events = format_event_details(events)
                    return True, formatted_events
                
                # Special handling for DELETE operations
                if event_details["action"] == "DELETE":
                    # Validate required fields
                    if "original_title" not in event_details:
                        return True, "I need to know which event you want to delete. Could you please specify the event title?"
                    
                    # Check if we have time information
                    if "time" not in event_details:
                        # Find all events with this title on the specified day
                        search_details = {
                            "action": "VIEW",
                            "day": event_details.get("day"),
                            "date": event_details.get("date")
                        }
                        
                        # Get events for the day
                        events = get_events_for_day(calendar_service, search_details.get("day"), search_details.get("date"))
                        
                        # Filter events by title
                        matching_events = [
                            event for event in events 
                            if event["summary"].lower() == event_details["original_title"].lower()
                        ]
                        
                        if not matching_events:
                            return True, f"I couldn't find any events with the title '{event_details['original_title']}' on {event_details.get('day', 'the specified day')}."
                        
                        # Format the events for display
                        event_list = "\n".join([
                            f"{i+1}. {event['summary']} at {event['start'].get('dateTime', 'all day')}"
                            for i, event in enumerate(matching_events)
                        ])
                        
                        return True, f"I found these events with the title '{event_details['original_title']}':\n{event_list}\n\nWhich one would you like to delete? Please specify the time."
                    
<<<<<<< HEAD
            except Exception as e:
                responses.append(f"❌ Failed to schedule '{event.get('title', 'event')}': {str(e)}")
        
        # Combine all responses
        final_response = "I've processed your schedule:\n\n" + "\n\n".join(responses)
        
        # Only add motivational phrase if events were successfully scheduled
        if events_scheduled:
            motivational_phrases = [
                "You're doing great!",
                "Keep up the amazing work!",
                "You're making great progress!",
                "Have a beautiful day!",
                "You rock!",
                "Keep going, you're awesome!"
            ]
            import random
            final_response += f"\n\n{random.choice(motivational_phrases)}"
            
        return True, final_response
        
    except Exception as e:
        # If any error occurs, try to handle it as a calendar intent
        return handle_calendar_intent(user_text, gemini_model)

class TimeSlot:
    """Represents a time slot for an event."""
    def __init__(self, start_time, end_time, event_id=None):
        self.start_time = start_time
        self.end_time = end_time
        self.event_id = event_id

    def overlaps(self, other):
        """Check if this time slot overlaps with another."""
        return (self.start_time < other.end_time and 
                self.end_time > other.start_time)

class TimeSlotManager:
    """Manages time slots to prevent scheduling conflicts."""
    def __init__(self):
        self.time_slots = {}  # {date: [TimeSlot, ...]}
        self.event_priorities = {
            'class': 1,  # Highest priority
            'meeting': 1,
            'social': 2,
            'study': 3,
            'workout': 4,
            'call': 4,
            'default': 5  # Lowest priority
        }

    def get_event_priority(self, event_title):
        """Determine priority of an event based on its title."""
        title_lower = event_title.lower()
        for key, priority in self.event_priorities.items():
            if key in title_lower:
                return priority
        return self.event_priorities['default']

    def add_time_slot(self, date, start_time, end_time, event_id):
        """Add a time slot if it doesn't conflict with existing slots."""
        if date not in self.time_slots:
            self.time_slots[date] = []
        
        new_slot = TimeSlot(start_time, end_time, event_id)
        
        # Check for conflicts
        for existing_slot in self.time_slots[date]:
            if new_slot.overlaps(existing_slot):
                return False
        
        self.time_slots[date].append(new_slot)
        return True

    def find_available_slot(self, date, duration, preferred_start=None, 
                          min_time=None, max_time=None):
        """Find an available time slot that meets the constraints."""
        if date not in self.time_slots:
            self.time_slots[date] = []
        
        # Get current time in the same timezone
        from datetime import datetime
        import pytz
        current_time = datetime.now(pytz.timezone('America/New_York'))
        
        # Sort existing slots by start time
        existing_slots = sorted(self.time_slots[date], key=lambda x: x.start_time)
        
        # If no existing slots, return preferred time if within constraints and not in past
        if not existing_slots:
            if preferred_start:
                if (preferred_start >= current_time and
                    (not min_time or preferred_start >= min_time) and 
                    (not max_time or preferred_start + timedelta(minutes=duration) <= max_time)):
                    return preferred_start
            # Return min_time if it's in the future, otherwise current time
            if min_time and min_time >= current_time:
                return min_time
            return current_time
        
        # First try to use preferred time if it's available and not in past
        if preferred_start and preferred_start >= current_time:
            preferred_end = preferred_start + timedelta(minutes=duration)
            if (not min_time or preferred_start >= min_time) and \
               (not max_time or preferred_end <= max_time):
                # Check if preferred time conflicts with existing slots
                preferred_slot = TimeSlot(preferred_start, preferred_end)
                has_conflict = False
                for existing_slot in existing_slots:
                    if preferred_slot.overlaps(existing_slot):
                        has_conflict = True
                        break
                if not has_conflict:
                    return preferred_start
        
        # Check gaps between existing slots
        for i in range(len(existing_slots) - 1):
            gap_start = existing_slots[i].end_time
            gap_end = existing_slots[i + 1].start_time
            
            # Skip if gap is in the past
            if gap_start < current_time:
                continue
                
            gap_duration = (gap_end - gap_start).total_seconds() / 60
            
            if gap_duration >= duration:
                if (not min_time or gap_start >= min_time) and \
                   (not max_time or gap_start + timedelta(minutes=duration) <= max_time):
                    return gap_start
        
        # Check after last slot if it's in the future
        last_slot = existing_slots[-1]
        if last_slot.end_time >= current_time:
            if (not max_time or last_slot.end_time + timedelta(minutes=duration) <= max_time):
                return last_slot.end_time
        
        # If no suitable slot found, try to find the earliest possible time in the future
        if min_time and min_time >= current_time:
            return min_time
        return current_time
=======
                    # If we have time, verify the exact event exists
                    search_details = {
                        "action": "VIEW",
                        "day": event_details.get("day"),
                        "date": event_details.get("date")
                    }
                    
                    events = get_events_for_day(calendar_service, search_details.get("day"), search_details.get("date"))
                    
                    # Find exact match
                    exact_match = None
                    try:
                        # Convert user's time to standard format
                        user_time = standardize_time_for_comparison(event_details["time"])
                        
                        for event in events:
                            if event["summary"].lower() == event_details["original_title"].lower():
                                if "dateTime" in event["start"]:
                                    # Parse the event time
                                    event_time_str = event["start"]["dateTime"].split("T")[1]
                                    event_hour = int(event_time_str[:2])
                                    event_minute = int(event_time_str[3:5])
                                    
                                    # Compare times with tolerance
                                    if compare_times(user_time, (event_hour, event_minute)):
                                        exact_match = event
                                        break
                    except ValueError as e:
                        return True, f"I'm having trouble understanding the time format. Could you please specify the time in a format like '11:00 AM' or '3:00 PM'?"
                    
                    if not exact_match:
                        # Show all events with this title to help the user
                        matching_events = [
                            event for event in events 
                            if event["summary"].lower() == event_details["original_title"].lower()
                        ]
                        
                        if matching_events:
                            event_list = "\n".join([
                                f"{i+1}. {event['summary']} at {event['start'].get('dateTime', 'all day')}"
                                for i, event in enumerate(matching_events)
                            ])
                            return True, f"I couldn't find an event with the title '{event_details['original_title']}' at {event_details['time']} on {event_details.get('day', 'the specified day')}. Here are all the events with this title:\n{event_list}\n\nCould you please verify the time?"
                        else:
                            return True, f"I couldn't find any events with the title '{event_details['original_title']}' on {event_details.get('day', 'the specified day')}. Could you please verify the title and time?"
                
                # Process the calendar action
                success, response_message = handle_calendar_action(
                    event_details,
                    calendar_service
                )
                
                if success:
                    # Add supportive response if needed
                    if mood_type == 'negative' and intensity > 0.5:
                        supportive_response = get_supportive_response(mood_type, intensity, support_context)
                        response_message += "\n\n" + supportive_response
                    return True, response_message
                else:
                    return False, f"Failed to process action: {response_message}"
            
            # If action is UNKNOWN, return the clarification
            return True, response_data.get("response", "I'm not sure what you'd like to do. Could you be more specific?")
            
        except (json.JSONDecodeError, ValueError) as e:
            print(f"Error parsing response: {str(e)}")
            # If we can't parse the response, fall back to basic processing
            actions = parse_natural_language(enhanced_prompt, gemini_model)
            
            if not actions or (len(actions) == 1 and actions[0]['action'] == 'UNKNOWN'):
                return True, actions[0].get('clarification', 
                    "I'm not sure what you'd like to do. Could you rephrase that?")
            
            # Process each action
            responses = []
            for action in actions:
                try:
                    success, response_message = handle_calendar_action(
                        action, 
                        calendar_service
                    )
                    
                    if success:
                        responses.append(response_message)
                    else:
                        responses.append(f"❌ Failed to process action: {response_message}")
                    
                except Exception as e:
                    responses.append(f"❌ Failed to process action: {str(e)}")
            
            # Combine all responses
            final_response = "I've processed your request:\n\n" + "\n\n".join(responses)
            return True, final_response
        
    except Exception as e:
        print(f"Error in process_calendar_request: {str(e)}")
        return False, f"Something unexpected happened. Please try again with a simpler request. Error details: {str(e)}"
>>>>>>> 1085f584

def schedule_event(event_details, calendar_service):
    """Schedule an event with support for travel time and dependencies."""
    try:
        from datetime import datetime, timedelta
        import pytz
        
<<<<<<< HEAD
        # Initialize time slot manager if not already done
        if not hasattr(schedule_event, 'time_slot_manager'):
            schedule_event.time_slot_manager = TimeSlotManager()
        
        time_slot_manager = schedule_event.time_slot_manager
        
        # Get user's timezone (default to America/New_York if not set)
        user_timezone = pytz.timezone('America/New_York')
        current_time = datetime.now(user_timezone)
        
        # Get the event's date and time
        if 'date' in event_details:
            try:
                event_date = datetime.strptime(event_details['date'], '%Y-%m-%d')
                event_date = user_timezone.localize(event_date)
            except ValueError:
                raise InvalidInputError("Invalid date format. Please use YYYY-MM-DD format")
        elif 'day' in event_details:
            # Convert day name to day number (0=Monday, 6=Sunday)
            day_mapping = {'MON': 0, 'TUE': 1, 'WED': 2, 'THU': 3, 'FRI': 4, 'SAT': 5, 'SUN': 6}
            target_day = day_mapping.get(event_details['day'].upper())
            if target_day is None:
                raise InvalidInputError(f"Invalid day: {event_details['day']}")
            
            # Calculate days until target day
            days_ahead = (target_day - current_time.weekday()) % 7
            if days_ahead == 0 and current_time.hour >= 18:  # If it's the same day and after 6 PM
                days_ahead = 7  # Schedule for next week
            
            event_date = current_time.replace(hour=0, minute=0, second=0, microsecond=0) + timedelta(days=days_ahead)
        else:
            event_date = current_time
        
        # Parse the time
        try:
            time_str = event_details['time']
            time_parts = time_str.split()
            hour_min = time_parts[0].split(':')
            hour = int(hour_min[0])
            minute = int(hour_min[1]) if len(hour_min) > 1 else 0
            period = time_parts[1].upper()
            
            # Convert to 24-hour format
            if period == 'PM' and hour != 12:
                hour += 12
            elif period == 'AM' and hour == 12:
                hour = 0
        except (ValueError, IndexError, KeyError):
            raise InvalidInputError("Invalid time format. Please use format like '06:00 PM'")
        
        # Create datetime object for preferred start time in user's timezone
        preferred_start = event_date.replace(hour=hour, minute=minute)
        
        # Only adjust for past time if the event is for today
        if event_date.date() == current_time.date() and preferred_start < current_time:
            if 'day' in event_details:
                preferred_start += timedelta(days=7)  # Move to next week
            else:
                preferred_start += timedelta(days=1)  # Move to next day
=======
        # Get user's timezone
        user_timezone = get_user_timezone()
        local_tz = pytz.timezone(user_timezone)
        current_time = datetime.now(local_tz)
        
        # Get the event's date and time
        if 'date' in event_details:
            # Parse the date string to get the date
            event_date = datetime.strptime(event_details['date'], '%Y-%m-%d')
            event_date = local_tz.localize(event_date)
        elif 'day' in event_details:
            # Find the next occurrence of the specified day
            today = current_time
            days_ahead = 0
            while True:
                current_date = today + timedelta(days=days_ahead)
                if current_date.strftime('%a').upper()[:3] == event_details['day']:
                    event_date = current_date
                    break
                days_ahead += 1
        else:
            # If no date or day specified, use today
            event_date = current_time
        
        # Parse the time
        time_str = event_details['time']
        time_parts = time_str.split()
        hour_min = time_parts[0].split(':')
        hour = int(hour_min[0])
        minute = int(hour_min[1]) if len(hour_min) > 1 else 0
        period = time_parts[1]
        
        # Convert to 24-hour format
        if period == 'PM' and hour != 12:
            hour += 12
        elif period == 'AM' and hour == 12:
            hour = 0
        
        # Create datetime object for start time in user's timezone
        start_time = event_date.replace(hour=hour, minute=minute)
        
        # Skip if the event is in the past
        if start_time < current_time:
            return False, f"Skipped scheduling '{event_details['title']}' as it's in the past"
>>>>>>> 1085f584
        
        # Calculate total duration including travel time
        duration = event_details.get('duration', 30)
        travel_time = event_details.get('travel_time', 0)
        total_duration = duration + travel_time
        
<<<<<<< HEAD
        # Set time constraints if specified
        min_time = None
        max_time = None
        if 'time_constraints' in event_details:
            constraints = event_details['time_constraints']
            if 'min' in constraints:
                min_time = event_date.replace(
                    hour=constraints['min']['hour'],
                    minute=constraints['min']['minute']
                )
                # Ensure min_time is not in the past
                if min_time < current_time:
                    min_time = current_time
            if 'max' in constraints:
                max_time = event_date.replace(
                    hour=constraints['max']['hour'],
                    minute=constraints['max']['minute']
                )
        
        # Find available time slot
        start_time = time_slot_manager.find_available_slot(
            event_date.date(), 
            total_duration,
            preferred_start,
            min_time,
            max_time
        )
        
        if not start_time:
            raise Exception("No available time slot found that meets the constraints")
        
=======
>>>>>>> 1085f584
        # Adjust for travel time
        if travel_time:
            start_time = start_time - timedelta(minutes=travel_time)
        
        # Calculate end time
        end_time = start_time + timedelta(minutes=total_duration)
        
        # Convert times to UTC for Google Calendar
        utc = pytz.UTC
        start_time_utc = start_time.astimezone(utc)
        end_time_utc = end_time.astimezone(utc)
        
        # Create event in Google Calendar
        event = {
            'summary': event_details['title'],
            'start': {
                'dateTime': start_time_utc.isoformat(),
<<<<<<< HEAD
                'timeZone': 'UTC',
            },
            'end': {
                'dateTime': end_time_utc.isoformat(),
                'timeZone': 'UTC',
=======
                'timeZone': user_timezone,
            },
            'end': {
                'dateTime': end_time_utc.isoformat(),
                'timeZone': user_timezone,
>>>>>>> 1085f584
            },
            'description': f"Duration: {duration} minutes" + \
                         (f"\nTravel time: {travel_time} minutes" if travel_time else "")
        }
        
        # Add any constraints to the description
        if 'constraints' in event_details:
            event['description'] += f"\nConstraints: {event_details['constraints']}"
        
        created_event = calendar_service.events().insert(calendarId='primary', body=event).execute()
        
<<<<<<< HEAD
        # Add the time slot to the manager (using local time)
        time_slot_manager.add_time_slot(
            event_date.date(),
            start_time,
            end_time,
            created_event['id']
        )
        
        return start_time, end_time, created_event.get('htmlLink'), None
=======
        # Format the response message
        formatted_start = start_time.strftime('%A, %B %d at %I:%M %p')
        hours = duration // 60
        minutes = duration % 60
        
        if hours > 0 and minutes > 0:
            duration_str = f"{hours} hour{'s' if hours != 1 else ''} and {minutes} minute{'s' if minutes != 1 else ''}"
        elif hours > 0:
            duration_str = f"{hours} hour{'s' if hours != 1 else ''}"
        else:
            duration_str = f"{minutes} minute{'s' if minutes != 1 else ''}"
        
        response_message = f"✅ Scheduled '{event_details['title']}' for {formatted_start} ({duration_str})"
        
        if travel_time:
            response_message += f" (including {travel_time} minutes travel time)"
            
        return True, response_message
>>>>>>> 1085f584
        
    except InvalidInputError as e:
        raise
    except Exception as e:
<<<<<<< HEAD
        error_message = str(e).lower()
        if "invalid_grant" in error_message:
            raise AuthenticationError("Your Google Calendar access has expired")
        elif "quota" in error_message:
            raise APILimitError("Calendar API limit reached")
        else:
            raise Exception(f"Error scheduling event: {str(e)}")
=======
        return False, f"Error scheduling event: {str(e)}"
>>>>>>> 1085f584

def edit_event(event_details, calendar_service):
    """Edit an existing event with improved handling."""
    try:
        # Validate the input first
        event_details = validate_event_details(event_details)
        
        # Find matching events
        matching_events = find_matching_events(calendar_service, event_details)
        
        if not matching_events:
            raise EventNotFoundError("I couldn't find any events matching your description")
        
        if len(matching_events) > 1:
            # Multiple matches found, provide details for selection
            return None, None, None, format_event_details(matching_events) + "\nPlease specify which event you want to edit by providing more specific details."
        
        # Get the event to edit
        event_to_edit = matching_events[0]
        
        # Get the full event details from Calendar API
        full_event = calendar_service.events().get(
            calendarId='primary',
            eventId=event_to_edit['id']
        ).execute()
        
        # Create updated event with original values as defaults
        updated_event = {
            'summary': event_details.get('new_title', full_event['summary'])
        }
        
        # Update description if provided
        if 'description' in event_details:
            updated_event['description'] = event_details['description']
        elif 'description' in full_event:
            updated_event['description'] = full_event['description']
            
        # Update location if provided
        if 'location' in event_details:
            updated_event['location'] = event_details['location']
        elif 'location' in full_event:
            updated_event['location'] = full_event['location']
        
        # Get user's timezone
        user_timezone = get_user_timezone()
        
        # Update date/time if provided
        if any(key in event_details for key in ['time', 'date', 'day', 'duration']):
            # Start with existing event time
            event_start = parse_datetime_from_api(
                full_event['start'].get('dateTime', full_event['start'].get('date')),
                full_event['start'].get('timeZone', user_timezone)
            )
            
            # Calculate duration from existing event
            event_end = parse_datetime_from_api(
                full_event['end'].get('dateTime', full_event['end'].get('date')),
                full_event['end'].get('timeZone', user_timezone)
            )
            duration_minutes = int((event_end - event_start).total_seconds() / 60)
            
            # Update with provided values
            
            # Update time if provided
            if 'time' in event_details:
                try:
                    time_obj = datetime.strptime(event_details['time'], '%I:%M %p')
                    # Replace just the time portion
                    event_start = event_start.replace(
                        hour=time_obj.hour,
                        minute=time_obj.minute
                    )
                except ValueError:
                    raise InvalidInputError("Invalid time format")
            
            # Update date if provided
            if 'date' in event_details:
                try:
                    date_obj = datetime.strptime(event_details['date'], '%Y-%m-%d')
                    # Replace just the date portion
                    event_start = event_start.replace(
                        year=date_obj.year,
                        month=date_obj.month,
                        day=date_obj.day
                    )
                except ValueError:
                    raise InvalidInputError("Invalid date format")
            
            # Update day if provided
            elif 'day' in event_details:
                day_mapping = {'MON': 0, 'TUE': 1, 'WED': 2, 'THU': 3, 'FRI': 4, 'SAT': 5, 'SUN': 6}
                target_day = day_mapping[event_details['day']]
                today = datetime.now(pytz.timezone(user_timezone))
                
                # Calculate days until target day
                days_ahead = (target_day - today.weekday()) % 7
                if days_ahead == 0 and today.hour > event_start.hour:
                    days_ahead = 7
                    
                target_date = today + timedelta(days=days_ahead)
                
                # Replace just the date portion
                event_start = event_start.replace(
                    year=target_date.year,
                    month=target_date.month,
                    day=target_date.day
                )
            
            # Update duration if provided
            if 'duration' in event_details:
                try:
                    duration_minutes = int(event_details['duration'])
                except (ValueError, TypeError):
                    raise InvalidInputError("Invalid duration format")
            
            # Calculate end time based on duration
            event_end = event_start + timedelta(minutes=duration_minutes)
            
            # Add updated times to event
            updated_event.update({
                'start': {
                    'dateTime': event_start.isoformat(),
                    'timeZone': user_timezone
                },
                'end': {
                    'dateTime': event_end.isoformat(),
                    'timeZone': user_timezone
                }
            })
        
        # Update the event
        updated_event = calendar_service.events().update(
            calendarId='primary',
            eventId=event_to_edit['id'],
            body=updated_event
        ).execute()
        return None, None, updated_event.get('htmlLink'), f"I've updated '{updated_event['summary']}' in your calendar."
    
    except EventNotFoundError as e:
        raise
    except InvalidInputError as e:
        raise
    except Exception as e:
        error_message = str(e).lower()
        if "invalid_grant" in error_message:
            raise AuthenticationError("Your Google Calendar access has expired")
        elif "quota" in error_message:
            raise APILimitError("Calendar API limit reached")
        else:
            raise Exception(f"Error editing event: {str(e)}")

def delete_event(event_details, calendar_service):
    """Delete an event from Google Calendar."""
    try:
        # Find the event to delete
        events = get_week_events(calendar_service, datetime.now())
        event_to_delete = None
        
        for event in events:
            if event['summary'].lower() == event_details['original_title'].lower():
                event_to_delete = event
                break
        
        if not event_to_delete:
            return False, f"Could not find event with title: {event_details['original_title']}"
        
        # Delete the event
        calendar_service.events().delete(
            calendarId='primary',
            eventId=event_to_delete['id']
        ).execute()
        
        return True, f"I've deleted '{event_details['original_title']}' from your calendar."
        
    except Exception as e:
        return False, f"Error deleting event: {str(e)}"

def parse_schedule_prompt(prompt):

    
    """Parse the scheduling prompt to extract event details."""
    import re
    
    # Default values
    task_name = "Meeting"
    day = None
    time_str = None
    duration = 30
    
    # Extract task name
    task_match = re.search(r'([^0-9]+)(?:\s+on|\s+at|\s+for)', prompt, re.IGNORECASE)
    if task_match:
        task_name = task_match.group(1).strip()
    
    # Extract day
    day_match = re.search(r'(?:on\s+)?(monday|tuesday|wednesday|thursday|friday|saturday|sunday|mon|tue|wed|thu|fri|sat|sun)', prompt, re.IGNORECASE)
    if day_match:
        day = day_match.group(1).upper()[:3]
    
    # Extract time
    time_match = re.search(r'at\s+(\d{1,2}(?::\d{2})?\s*(?:am|pm)?)', prompt, re.IGNORECASE)
    if time_match:
        time_str = time_match.group(1)
    
    # Extract duration
    duration_match = re.search(r'for\s+(\d+)\s*(?:min|minutes|mins|hour|hours|hr|hrs)', prompt, re.IGNORECASE)
    if duration_match:
        duration = int(duration_match.group(1))
    
    return task_name, day, time_str, duration<|MERGE_RESOLUTION|>--- conflicted
+++ resolved
@@ -697,21 +697,8 @@
     """
     system_prompt = """You are an expert calendar assistant helping with calendar operations.
 Your task is to:
-<<<<<<< HEAD
-1. Identify all events mentioned in the prompt
-2. Extract details for each event including:
-   - Title/description
-   - Date/time (or recurring pattern)
-   - Duration
-   - Travel time (if mentioned)
-   - Any dependencies or constraints
-   - Time constraints (e.g., "between 8 AM and 8:30 AM")
-3. Format each event as a separate JSON object
-4. Ensure no time conflicts between events
-=======
 1. Identify the type of action requested (CREATE, EDIT, DELETE, VIEW)
 2. Extract relevant details for the action
->>>>>>> 1085f584
 
 For CREATE actions, extract:
 - action: "CREATE"
@@ -751,21 +738,6 @@
 IMPORTANT: Your response must be a valid JSON array of actions. Do not include any explanatory text.
 Each action must have at least the action type and necessary identifiers.
 
-For relative time references:
-- Ignore "today" and just use the specified time
-- "tomorrow" should be converted to tomorrow's date
-- "next week" should be converted to a date 7 days from now
-- "this week" should be converted to a date within the next 7 days
-- "next month" should be converted to a date in the next month
-
-For time specifications:
-- Always use 12-hour format with AM/PM
-- Convert "noon" or "12 noon" to "12:00 PM"
-- Convert "midnight" or "12 midnight" to "12:00 AM"
-- Convert "12 pm" to "12:00 PM"
-- Convert "12 am" to "12:00 AM"
-- Always include minutes (e.g., "2:00 PM" not just "2 PM")
-
 Example output format:
 [
     {
@@ -777,23 +749,7 @@
         "title": "Math Class",
         "day": "THU",
         "time": "06:00 PM",
-<<<<<<< HEAD
-        "duration": 180,
-        "travel_time": 30
-    },
-    {
-        "action": "CREATE",
-        "title": "Workout",
-        "recurring": true,
-        "time": "06:00 AM",
-        "duration": 60,
-        "time_constraints": {
-            "min": {"hour": 6, "minute": 0},
-            "max": {"hour": 6, "minute": 0}
-        }
-=======
         "duration": 180
->>>>>>> 1085f584
     }
 ]
 
@@ -817,67 +773,9 @@
         # Parse the JSON
         actions = json.loads(json_str)
         
-<<<<<<< HEAD
-        # Process relative time references
-        from datetime import datetime, timedelta
-        today = datetime.now()
-        
-        for event in events:
-            # Handle relative time references in date field
-            if 'date' in event:
-                if event['date'].lower() == 'tomorrow':
-                    event['date'] = (today + timedelta(days=1)).strftime('%Y-%m-%d')
-                elif event['date'].lower() == 'next week':
-                    event['date'] = (today + timedelta(days=7)).strftime('%Y-%m-%d')
-                elif event['date'].lower() == 'this week':
-                    # Default to 3 days from now if "this week" is specified
-                    event['date'] = (today + timedelta(days=3)).strftime('%Y-%m-%d')
-                elif event['date'].lower() == 'next month':
-                    # Add one month to current date
-                    next_month = today.replace(day=1) + timedelta(days=32)
-                    event['date'] = next_month.replace(day=1).strftime('%Y-%m-%d')
-            
-            # Handle relative time references in day field
-            if 'day' in event:
-                if event['day'].lower() == 'tomorrow':
-                    event['date'] = (today + timedelta(days=1)).strftime('%Y-%m-%d')
-                    del event['day']
-            
-            # Standardize time format
-            if 'time' in event:
-                time_str = event['time'].upper()
-                # Handle special cases
-                if time_str in ['NOON', '12 NOON']:
-                    event['time'] = '12:00 PM'
-                elif time_str in ['MIDNIGHT', '12 MIDNIGHT']:
-                    event['time'] = '12:00 AM'
-                elif time_str == '12 PM':
-                    event['time'] = '12:00 PM'
-                elif time_str == '12 AM':
-                    event['time'] = '12:00 AM'
-                else:
-                    # Ensure time is in correct format (HH:MM AM/PM)
-                    try:
-                        # Try to parse the time
-                        time_obj = datetime.strptime(time_str, '%I:%M %p')
-                        event['time'] = time_obj.strftime('%I:%M %p')
-                    except ValueError:
-                        try:
-                            # Try without minutes
-                            time_obj = datetime.strptime(time_str, '%I %p')
-                            event['time'] = time_obj.strftime('%I:00 %p')
-                        except ValueError:
-                            # If parsing fails, keep the original time
-                            pass
-        
-        # Validate each event
-        validated_events = []
-        for event in events:
-=======
         # Validate each action
         validated_actions = []
         for action in actions:
->>>>>>> 1085f584
             try:
                 # Ensure required fields are present based on action type
                 if action['action'] == 'VIEW':
@@ -913,184 +811,6 @@
             'clarification': "I'm having trouble understanding your request. Could you be more specific?"
         }]
 
-<<<<<<< HEAD
-def detect_message_type(user_text, gemini_model):
-    """
-    Determine if the message is a calendar action, calendar intent, or general conversation.
-    Returns: 'calendar_action', 'calendar_intent', or 'general_conversation'
-    """
-    system_prompt = """You are an expert at determining the type of message.
-    Return ONLY one of these three words:
-    
-    'calendar_action' if the message contains specific calendar details like:
-    - Specific time (e.g., "at 2pm", "tomorrow at 3")
-    - Specific date (e.g., "on Monday", "next week")
-    - Specific duration (e.g., "for 1 hour", "30 minutes")
-    - Complete event details
-    
-    'calendar_intent' if the message expresses intent to do calendar actions but lacks specific details:
-    - "I want to schedule some meetings"
-    - "Can you help me set up appointments?"
-    - "I need to plan my week"
-    - Any general calendar-related request without specific details
-    
-    'general_conversation' if the message is:
-    - Greetings (hi, hello, etc.)
-    - General questions
-    - Small talk
-    - Non-calendar related topics
-    
-    Your response should be exactly one of these three words."""
-
-    try:
-        response = gemini_model.generate_content(system_prompt + "\n\n" + user_text)
-        message_type = response.text.strip().lower()
-        
-        if message_type not in ['calendar_action', 'calendar_intent', 'general_conversation']:
-            # Default to general conversation if unsure
-            return 'general_conversation'
-            
-        return message_type
-    except Exception as e:
-        # Default to general conversation if there's an error
-        return 'general_conversation'
-
-def handle_calendar_intent(user_text, gemini_model):
-    """
-    Handle messages that express intent to do calendar actions but need more details.
-    """
-    system_prompt = """You are Donna, a friendly, empathetic, and motivational calendar assistant.
-    The user has expressed interest in calendar actions but hasn't provided specific details.
-    
-    Your personality traits:
-    1. Always be encouraging and motivational
-    2. Show empathy and understanding
-    3. Be supportive and positive
-    4. Use uplifting language
-    
-    Your task is to:
-    1. Acknowledge their intent with enthusiasm
-    2. Ask for the specific details needed
-    3. Provide examples of what details would be helpful
-    4. End with an encouraging phrase
-    
-    Keep your response friendly and concise. Focus on getting the necessary information to help them.
-    Always end your messages with an encouraging phrase like "You're doing great!", "Keep going!", or "Have a beautiful day!" """
-
-    try:
-        response = gemini_model.generate_content(system_prompt + "\n\n" + user_text)
-        return True, response.text.strip()
-    except Exception as e:
-        return False, "I'd be happy to help you with your calendar! Could you please provide more details about what you'd like to schedule? You're doing great!"
-
-def handle_general_conversation(user_text, gemini_model):
-    """
-    Handle general conversation messages with a friendly, helpful tone.
-    """
-    system_prompt = """You are Donna, a friendly and empathetic calendar assistant. 
-    You can help with calendar management but also engage in general conversation.
-    
-    Your personality traits:
-    1. Be empathetic and understanding
-    2. Show emotional intelligence
-    3. Be supportive when needed
-    4. Keep responses natural and conversational
-    
-    When responding:
-    - If the user seems sad or down, offer to schedule a relaxing activity like a walk, bath, or meditation session
-    - If the user is happy, celebrate with them
-    - If the user is stressed, offer to schedule some relaxation time
-    - Only use encouraging phrases when the user shares feelings or after scheduling events
-    
-    Keep your responses concise, friendly, and helpful.
-    If the user asks about calendar features, briefly explain what you can do.
-    If it's just small talk, be engaging but brief."""
-
-    try:
-        # First check if the user seems to be expressing emotions
-        emotion_prompt = """Analyze if the user is expressing any emotions (sadness, stress, happiness, etc.).
-        Return ONLY one word: 'sad', 'stressed', 'happy', or 'neutral'."""
-        
-        emotion_response = gemini_model.generate_content(emotion_prompt + "\n\n" + user_text)
-        emotion = emotion_response.text.strip().lower()
-        
-        if emotion in ['sad', 'stressed']:
-            # Suggest scheduling a relaxing activity
-            relaxing_activities = [
-                {"title": "Relaxing Walk", "duration": 30, "description": "A peaceful walk to clear your mind"},
-                {"title": "Meditation Session", "duration": 20, "description": "Time to center yourself and find peace"},
-                {"title": "Relaxing Bath", "duration": 45, "description": "A soothing bath to help you unwind"},
-                {"title": "Mindful Break", "duration": 15, "description": "A short break to practice mindfulness"}
-            ]
-            
-            import random
-            activity = random.choice(relaxing_activities)
-            
-            # Create an event for the relaxing activity
-            event_details = {
-                "action": "CREATE",
-                "title": activity["title"],
-                "duration": activity["duration"],
-                "description": activity["description"],
-                "time": "06:00 PM"  # Default to evening
-            }
-            
-            try:
-                start_time, end_time, event_link, _ = handle_calendar_action(event_details, calendar_service)
-                response = f"I understand you're feeling {emotion}. I've scheduled a {activity['title'].lower()} for you at {start_time.strftime('%I:%M %p')}. This should help you feel better. You're doing great!"
-                if event_link:
-                    response += f"\nView event: {event_link}"
-                return True, response
-            except Exception as e:
-                return True, f"I understand you're feeling {emotion}. Would you like me to schedule a relaxing activity for you? I can help you set up a walk, meditation session, or other calming activities."
-        
-        # For other cases, use the general conversation prompt
-        response = gemini_model.generate_content(system_prompt + "\n\n" + user_text)
-        return True, response.text.strip()
-    except Exception as e:
-        return False, "I'm having trouble processing your message. Could you please try again?"
-
-def process_calendar_request(user_text, gemini_model, calendar_service):
-    """
-    Process a user's message, handling calendar actions, intents, and general conversation.
-    Returns a tuple of (success, response_message).
-    """
-    try:
-        # First determine the message type
-        message_type = detect_message_type(user_text, gemini_model)
-        
-        if message_type == 'general_conversation':
-            return handle_general_conversation(user_text, gemini_model)
-            
-        if message_type == 'calendar_intent':
-            return handle_calendar_intent(user_text, gemini_model)
-        
-        # If it's a calendar action, proceed with existing logic
-        events = parse_natural_language(user_text, gemini_model)
-        
-        # If we couldn't parse any events, treat it as a calendar intent
-        if not events or (len(events) == 1 and events[0]['action'] == 'UNKNOWN'):
-            return handle_calendar_intent(user_text, gemini_model)
-        
-        # Process each event
-        responses = []
-        events_scheduled = False
-        
-        for event in events:
-            try:
-                # Handle the calendar action
-                start_time, end_time, event_link, response_message = handle_calendar_action(
-                    event, 
-                    calendar_service
-                )
-                
-                # Build response for this event
-                if event['action'] == 'CREATE':
-                    events_scheduled = True
-                    formatted_start = start_time.strftime('%A, %B %d at %I:%M %p')
-                    hours = event['duration'] // 60
-                    minutes = event['duration'] % 60
-=======
 def standardize_time_for_comparison(time_str):
     """
     Convert various time formats to a standard format for comparison.
@@ -1414,7 +1134,6 @@
                         event_details.get("day"),
                         event_details.get("date")
                     )
->>>>>>> 1085f584
                     
                     if not events:
                         # Format the day/date for the response
@@ -1468,149 +1187,6 @@
                         
                         return True, f"I found these events with the title '{event_details['original_title']}':\n{event_list}\n\nWhich one would you like to delete? Please specify the time."
                     
-<<<<<<< HEAD
-            except Exception as e:
-                responses.append(f"❌ Failed to schedule '{event.get('title', 'event')}': {str(e)}")
-        
-        # Combine all responses
-        final_response = "I've processed your schedule:\n\n" + "\n\n".join(responses)
-        
-        # Only add motivational phrase if events were successfully scheduled
-        if events_scheduled:
-            motivational_phrases = [
-                "You're doing great!",
-                "Keep up the amazing work!",
-                "You're making great progress!",
-                "Have a beautiful day!",
-                "You rock!",
-                "Keep going, you're awesome!"
-            ]
-            import random
-            final_response += f"\n\n{random.choice(motivational_phrases)}"
-            
-        return True, final_response
-        
-    except Exception as e:
-        # If any error occurs, try to handle it as a calendar intent
-        return handle_calendar_intent(user_text, gemini_model)
-
-class TimeSlot:
-    """Represents a time slot for an event."""
-    def __init__(self, start_time, end_time, event_id=None):
-        self.start_time = start_time
-        self.end_time = end_time
-        self.event_id = event_id
-
-    def overlaps(self, other):
-        """Check if this time slot overlaps with another."""
-        return (self.start_time < other.end_time and 
-                self.end_time > other.start_time)
-
-class TimeSlotManager:
-    """Manages time slots to prevent scheduling conflicts."""
-    def __init__(self):
-        self.time_slots = {}  # {date: [TimeSlot, ...]}
-        self.event_priorities = {
-            'class': 1,  # Highest priority
-            'meeting': 1,
-            'social': 2,
-            'study': 3,
-            'workout': 4,
-            'call': 4,
-            'default': 5  # Lowest priority
-        }
-
-    def get_event_priority(self, event_title):
-        """Determine priority of an event based on its title."""
-        title_lower = event_title.lower()
-        for key, priority in self.event_priorities.items():
-            if key in title_lower:
-                return priority
-        return self.event_priorities['default']
-
-    def add_time_slot(self, date, start_time, end_time, event_id):
-        """Add a time slot if it doesn't conflict with existing slots."""
-        if date not in self.time_slots:
-            self.time_slots[date] = []
-        
-        new_slot = TimeSlot(start_time, end_time, event_id)
-        
-        # Check for conflicts
-        for existing_slot in self.time_slots[date]:
-            if new_slot.overlaps(existing_slot):
-                return False
-        
-        self.time_slots[date].append(new_slot)
-        return True
-
-    def find_available_slot(self, date, duration, preferred_start=None, 
-                          min_time=None, max_time=None):
-        """Find an available time slot that meets the constraints."""
-        if date not in self.time_slots:
-            self.time_slots[date] = []
-        
-        # Get current time in the same timezone
-        from datetime import datetime
-        import pytz
-        current_time = datetime.now(pytz.timezone('America/New_York'))
-        
-        # Sort existing slots by start time
-        existing_slots = sorted(self.time_slots[date], key=lambda x: x.start_time)
-        
-        # If no existing slots, return preferred time if within constraints and not in past
-        if not existing_slots:
-            if preferred_start:
-                if (preferred_start >= current_time and
-                    (not min_time or preferred_start >= min_time) and 
-                    (not max_time or preferred_start + timedelta(minutes=duration) <= max_time)):
-                    return preferred_start
-            # Return min_time if it's in the future, otherwise current time
-            if min_time and min_time >= current_time:
-                return min_time
-            return current_time
-        
-        # First try to use preferred time if it's available and not in past
-        if preferred_start and preferred_start >= current_time:
-            preferred_end = preferred_start + timedelta(minutes=duration)
-            if (not min_time or preferred_start >= min_time) and \
-               (not max_time or preferred_end <= max_time):
-                # Check if preferred time conflicts with existing slots
-                preferred_slot = TimeSlot(preferred_start, preferred_end)
-                has_conflict = False
-                for existing_slot in existing_slots:
-                    if preferred_slot.overlaps(existing_slot):
-                        has_conflict = True
-                        break
-                if not has_conflict:
-                    return preferred_start
-        
-        # Check gaps between existing slots
-        for i in range(len(existing_slots) - 1):
-            gap_start = existing_slots[i].end_time
-            gap_end = existing_slots[i + 1].start_time
-            
-            # Skip if gap is in the past
-            if gap_start < current_time:
-                continue
-                
-            gap_duration = (gap_end - gap_start).total_seconds() / 60
-            
-            if gap_duration >= duration:
-                if (not min_time or gap_start >= min_time) and \
-                   (not max_time or gap_start + timedelta(minutes=duration) <= max_time):
-                    return gap_start
-        
-        # Check after last slot if it's in the future
-        last_slot = existing_slots[-1]
-        if last_slot.end_time >= current_time:
-            if (not max_time or last_slot.end_time + timedelta(minutes=duration) <= max_time):
-                return last_slot.end_time
-        
-        # If no suitable slot found, try to find the earliest possible time in the future
-        if min_time and min_time >= current_time:
-            return min_time
-        return current_time
-=======
                     # If we have time, verify the exact event exists
                     search_details = {
                         "action": "VIEW",
@@ -1708,7 +1284,6 @@
     except Exception as e:
         print(f"Error in process_calendar_request: {str(e)}")
         return False, f"Something unexpected happened. Please try again with a simpler request. Error details: {str(e)}"
->>>>>>> 1085f584
 
 def schedule_event(event_details, calendar_service):
     """Schedule an event with support for travel time and dependencies."""
@@ -1716,67 +1291,6 @@
         from datetime import datetime, timedelta
         import pytz
         
-<<<<<<< HEAD
-        # Initialize time slot manager if not already done
-        if not hasattr(schedule_event, 'time_slot_manager'):
-            schedule_event.time_slot_manager = TimeSlotManager()
-        
-        time_slot_manager = schedule_event.time_slot_manager
-        
-        # Get user's timezone (default to America/New_York if not set)
-        user_timezone = pytz.timezone('America/New_York')
-        current_time = datetime.now(user_timezone)
-        
-        # Get the event's date and time
-        if 'date' in event_details:
-            try:
-                event_date = datetime.strptime(event_details['date'], '%Y-%m-%d')
-                event_date = user_timezone.localize(event_date)
-            except ValueError:
-                raise InvalidInputError("Invalid date format. Please use YYYY-MM-DD format")
-        elif 'day' in event_details:
-            # Convert day name to day number (0=Monday, 6=Sunday)
-            day_mapping = {'MON': 0, 'TUE': 1, 'WED': 2, 'THU': 3, 'FRI': 4, 'SAT': 5, 'SUN': 6}
-            target_day = day_mapping.get(event_details['day'].upper())
-            if target_day is None:
-                raise InvalidInputError(f"Invalid day: {event_details['day']}")
-            
-            # Calculate days until target day
-            days_ahead = (target_day - current_time.weekday()) % 7
-            if days_ahead == 0 and current_time.hour >= 18:  # If it's the same day and after 6 PM
-                days_ahead = 7  # Schedule for next week
-            
-            event_date = current_time.replace(hour=0, minute=0, second=0, microsecond=0) + timedelta(days=days_ahead)
-        else:
-            event_date = current_time
-        
-        # Parse the time
-        try:
-            time_str = event_details['time']
-            time_parts = time_str.split()
-            hour_min = time_parts[0].split(':')
-            hour = int(hour_min[0])
-            minute = int(hour_min[1]) if len(hour_min) > 1 else 0
-            period = time_parts[1].upper()
-            
-            # Convert to 24-hour format
-            if period == 'PM' and hour != 12:
-                hour += 12
-            elif period == 'AM' and hour == 12:
-                hour = 0
-        except (ValueError, IndexError, KeyError):
-            raise InvalidInputError("Invalid time format. Please use format like '06:00 PM'")
-        
-        # Create datetime object for preferred start time in user's timezone
-        preferred_start = event_date.replace(hour=hour, minute=minute)
-        
-        # Only adjust for past time if the event is for today
-        if event_date.date() == current_time.date() and preferred_start < current_time:
-            if 'day' in event_details:
-                preferred_start += timedelta(days=7)  # Move to next week
-            else:
-                preferred_start += timedelta(days=1)  # Move to next day
-=======
         # Get user's timezone
         user_timezone = get_user_timezone()
         local_tz = pytz.timezone(user_timezone)
@@ -1802,18 +1316,21 @@
             event_date = current_time
         
         # Parse the time
-        time_str = event_details['time']
-        time_parts = time_str.split()
-        hour_min = time_parts[0].split(':')
-        hour = int(hour_min[0])
-        minute = int(hour_min[1]) if len(hour_min) > 1 else 0
-        period = time_parts[1]
-        
-        # Convert to 24-hour format
-        if period == 'PM' and hour != 12:
-            hour += 12
-        elif period == 'AM' and hour == 12:
-            hour = 0
+        try:
+            time_str = event_details['time']
+            time_parts = time_str.split()
+            hour_min = time_parts[0].split(':')
+            hour = int(hour_min[0])
+            minute = int(hour_min[1]) if len(hour_min) > 1 else 0
+            period = time_parts[1].upper()
+            
+            # Convert to 24-hour format
+            if period == 'PM' and hour != 12:
+                hour += 12
+            elif period == 'AM' and hour == 12:
+                hour = 0
+        except (ValueError, IndexError, KeyError):
+            raise InvalidInputError("Invalid time format. Please use format like '06:00 PM'")
         
         # Create datetime object for start time in user's timezone
         start_time = event_date.replace(hour=hour, minute=minute)
@@ -1821,47 +1338,12 @@
         # Skip if the event is in the past
         if start_time < current_time:
             return False, f"Skipped scheduling '{event_details['title']}' as it's in the past"
->>>>>>> 1085f584
         
         # Calculate total duration including travel time
         duration = event_details.get('duration', 30)
         travel_time = event_details.get('travel_time', 0)
         total_duration = duration + travel_time
         
-<<<<<<< HEAD
-        # Set time constraints if specified
-        min_time = None
-        max_time = None
-        if 'time_constraints' in event_details:
-            constraints = event_details['time_constraints']
-            if 'min' in constraints:
-                min_time = event_date.replace(
-                    hour=constraints['min']['hour'],
-                    minute=constraints['min']['minute']
-                )
-                # Ensure min_time is not in the past
-                if min_time < current_time:
-                    min_time = current_time
-            if 'max' in constraints:
-                max_time = event_date.replace(
-                    hour=constraints['max']['hour'],
-                    minute=constraints['max']['minute']
-                )
-        
-        # Find available time slot
-        start_time = time_slot_manager.find_available_slot(
-            event_date.date(), 
-            total_duration,
-            preferred_start,
-            min_time,
-            max_time
-        )
-        
-        if not start_time:
-            raise Exception("No available time slot found that meets the constraints")
-        
-=======
->>>>>>> 1085f584
         # Adjust for travel time
         if travel_time:
             start_time = start_time - timedelta(minutes=travel_time)
@@ -1879,19 +1361,11 @@
             'summary': event_details['title'],
             'start': {
                 'dateTime': start_time_utc.isoformat(),
-<<<<<<< HEAD
-                'timeZone': 'UTC',
-            },
-            'end': {
-                'dateTime': end_time_utc.isoformat(),
-                'timeZone': 'UTC',
-=======
                 'timeZone': user_timezone,
             },
             'end': {
                 'dateTime': end_time_utc.isoformat(),
                 'timeZone': user_timezone,
->>>>>>> 1085f584
             },
             'description': f"Duration: {duration} minutes" + \
                          (f"\nTravel time: {travel_time} minutes" if travel_time else "")
@@ -1903,17 +1377,6 @@
         
         created_event = calendar_service.events().insert(calendarId='primary', body=event).execute()
         
-<<<<<<< HEAD
-        # Add the time slot to the manager (using local time)
-        time_slot_manager.add_time_slot(
-            event_date.date(),
-            start_time,
-            end_time,
-            created_event['id']
-        )
-        
-        return start_time, end_time, created_event.get('htmlLink'), None
-=======
         # Format the response message
         formatted_start = start_time.strftime('%A, %B %d at %I:%M %p')
         hours = duration // 60
@@ -1932,22 +1395,9 @@
             response_message += f" (including {travel_time} minutes travel time)"
             
         return True, response_message
->>>>>>> 1085f584
-        
-    except InvalidInputError as e:
-        raise
+        
     except Exception as e:
-<<<<<<< HEAD
-        error_message = str(e).lower()
-        if "invalid_grant" in error_message:
-            raise AuthenticationError("Your Google Calendar access has expired")
-        elif "quota" in error_message:
-            raise APILimitError("Calendar API limit reached")
-        else:
-            raise Exception(f"Error scheduling event: {str(e)}")
-=======
         return False, f"Error scheduling event: {str(e)}"
->>>>>>> 1085f584
 
 def edit_event(event_details, calendar_service):
     """Edit an existing event with improved handling."""
