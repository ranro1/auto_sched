--- conflicted
+++ resolved
@@ -5,12 +5,9 @@
 import json
 import os
 from dotenv import load_dotenv
-<<<<<<< HEAD
-=======
 from google_calendar import get_google_calendar_service, add_event_to_calendar, get_week_events, convert_to_dataframe
 import time
 
->>>>>>> a8010e77
 
 # Load environment variables
 load_dotenv()
@@ -19,110 +16,6 @@
 genai.configure(api_key=os.getenv('GOOGLE_API_KEY'))
 model = genai.GenerativeModel('gemini-1.5-flash')
 
-<<<<<<< HEAD
-# Initialize session states
-if 'current_week' not in st.session_state:
-    st.session_state.current_week = datetime.now()
-if 'events' not in st.session_state:
-    st.session_state.events = []
-if 'selected_slot' not in st.session_state:
-    st.session_state.selected_slot = None
-if 'messages' not in st.session_state:
-    st.session_state.messages = []
-
-# Custom CSS for calendar styling
-st.markdown("""
-<style>
-    /* Dark theme and general styles */
-    .stApp {
-        background-color: #202124;
-        color: #ffffff;
-    }
-    
-    /* Calendar container */
-    .calendar-container {
-        background-color: #2d2e31;
-        border-radius: 8px;
-        padding: 10px;
-        margin: 10px 0;
-    }
-    
-    /* Time column */
-    .time-column {
-        color: #70757a;
-        font-size: 12px;
-        text-align: right;
-        padding-right: 10px;
-        border-right: 1px solid #333;
-    }
-    
-    /* Calendar grid */
-    .calendar-grid {
-        display: grid;
-        grid-template-columns: 80px repeat(7, 1fr);
-        gap: 1px;
-        background-color: #333;
-    }
-    
-    /* Time slot */
-    .time-slot {
-        background-color: #2d2e31;
-        padding: 4px;
-        min-height: 30px;
-        border-bottom: 1px solid #333;
-        cursor: pointer;
-        position: relative;
-    }
-    .time-slot:hover {
-        background-color: #3c4043;
-    }
-    
-    /* Event block */
-    .event-block {
-        background-color: #1a73e8;
-        color: white;
-        border-radius: 4px;
-        padding: 4px 8px;
-        margin: 2px 0;
-        font-size: 12px;
-        cursor: pointer;
-        position: relative;
-        z-index: 2;
-    }
-    .event-block:hover {
-        filter: brightness(1.1);
-    }
-    
-    /* Current time indicator */
-    .current-time {
-        border-top: 2px solid #ea4335;
-        position: absolute;
-        width: 100%;
-        z-index: 1;
-    }
-    
-    /* Day header */
-    .day-header {
-        background-color: #2d2e31;
-        padding: 8px;
-        text-align: center;
-        font-weight: bold;
-        border-bottom: 1px solid #333;
-    }
-    .current-day {
-        color: #1a73e8;
-    }
-    
-    /* Navigation */
-    .nav-container {
-        display: flex;
-        align-items: center;
-        justify-content: space-between;
-        padding: 10px;
-        background-color: #2d2e31;
-        border-radius: 8px;
-        margin-bottom: 10px;
-=======
 
 def parse_natural_language(prompt):
     """Use Gemini to parse natural language into structured event details."""
@@ -373,111 +266,10 @@
     /* Hide streamlit branding */
     #MainMenu, footer, header {
         visibility: hidden;
->>>>>>> a8010e77
     }
 </style>
 """, unsafe_allow_html=True)
 
-<<<<<<< HEAD
-def format_time(dt, format_12h=False):
-    """Format time in either 24h or 12h format"""
-    if format_12h:
-        return dt.strftime("%I:%M %p").lstrip("0")
-    return dt.strftime("%H:%M")
-
-def create_time_slots():
-    """Create 30-minute time slots from 8 AM to 8 PM"""
-    slots = []
-    start = datetime.strptime("08:00", "%H:%M")
-    end = datetime.strptime("20:00", "%H:%M")
-    current = start
-    while current <= end:
-        slots.append(current)
-        current += timedelta(minutes=30)
-    return slots
-
-def is_current_time_slot(time_slot, day):
-    """Check if this is the current time slot"""
-    now = datetime.now()
-    return (now.strftime("%A").upper()[:3] == day and 
-            time_slot.hour == now.hour and 
-            time_slot.minute <= now.minute < time_slot.minute + 30)
-
-def handle_slot_click(day, time_slot):
-    """Handle click on a time slot"""
-    st.session_state.selected_slot = {
-        'day': day,
-        'time': time_slot
-    }
-
-def create_calendar():
-    """Create the calendar grid"""
-    # Navigation
-    col1, col2, col3, col4, col5 = st.columns([1, 2, 6, 2, 1])
-    with col1:
-        if st.button("←"):
-            st.session_state.current_week -= timedelta(days=7)
-    with col2:
-        if st.button("Today"):
-            st.session_state.current_week = datetime.now()
-    with col3:
-        start_date = st.session_state.current_week - timedelta(days=st.session_state.current_week.weekday())
-        st.markdown(f"### {start_date.strftime('%B %Y')}")
-    with col5:
-        if st.button("→"):
-            st.session_state.current_week += timedelta(days=7)
-
-    # Calendar grid
-    week_days = ['MON', 'TUE', 'WED', 'THU', 'FRI', 'SAT', 'SUN']
-    dates = [(start_date + timedelta(days=i)) for i in range(7)]
-    
-    # Day headers
-    st.markdown('<div class="calendar-grid">', unsafe_allow_html=True)
-    st.markdown('<div class="time-column"></div>', unsafe_allow_html=True)
-    for i, (day, date) in enumerate(zip(week_days, dates)):
-        is_current = date.date() == datetime.now().date()
-        st.markdown(
-            f'<div class="day-header {"current-day" if is_current else ""}">'
-            f'{day}<br>{date.strftime("%d")}</div>',
-            unsafe_allow_html=True
-        )
-    
-    # Time slots and events
-    time_slots = create_time_slots()
-    for time_slot in time_slots:
-        # Time column
-        st.markdown(
-            f'<div class="time-column">{format_time(time_slot)}</div>',
-            unsafe_allow_html=True
-        )
-        
-        # Day columns
-        for day in week_days:
-            events = [e for e in st.session_state.events 
-                     if e['day'] == day and 
-                     datetime.strptime(e['start_time'], "%H:%M") <= time_slot < 
-                     datetime.strptime(e['end_time'], "%H:%M")]
-            
-            slot_html = f'<div class="time-slot" onclick="handle_slot_click(\'{day}\', \'{format_time(time_slot)}\')">'
-
-            # Current time indicator
-            if is_current_time_slot(time_slot, day):
-                slot_html += '<div class="current-time"></div>'
-            
-            # Events
-            for event in events:
-                slot_html += f"""
-                <div class="event-block" style="background-color: {event.get('color', '#1a73e8')}">
-                    {event['title']}<br>
-                    <small>{event['start_time']} - {event['end_time']}</small>
-                </div>
-                """
-            
-            slot_html += '</div>'
-            st.markdown(slot_html, unsafe_allow_html=True)
-    
-    st.markdown('</div>', unsafe_allow_html=True)
-=======
 
 # Initialize session state for chat history
 if 'messages' not in st.session_state:
@@ -494,22 +286,12 @@
 def add_message(role, content):
     st.session_state.messages.append({"role": role, "content": content})
 
->>>>>>> a8010e77
 
 # Main layout - Two columns
 col1, col2 = st.columns([1, 2])
 
 # Left column - Chat interface
 with col1:
-<<<<<<< HEAD
-    # Chat container
-    st.markdown('<div class="chat-container">', unsafe_allow_html=True)
-    
-    # Messages area
-    st.markdown('<div class="chat-messages">', unsafe_allow_html=True)
-    
-    # Display messages
-=======
     
     # Title
     st.markdown('<div class="chat-title">Schedule Assistant</div>', unsafe_allow_html=True)
@@ -518,46 +300,12 @@
     
     # Messages container
     st.markdown('<div class="chat-messages-container">', unsafe_allow_html=True)
->>>>>>> a8010e77
     for message in st.session_state.messages:
         message_class = "user-message" if message["role"] == "user" else "assistant-message"
         st.markdown(
             f'<div class="message {message_class}">{message["content"]}</div>',
             unsafe_allow_html=True
         )
-<<<<<<< HEAD
-    
-    st.markdown('</div>', unsafe_allow_html=True)
-    
-    # Input area
-    st.markdown('<div class="chat-input">', unsafe_allow_html=True)
-    if prompt := st.chat_input("What would you like to schedule?"):
-        # Add user message
-        st.session_state.messages.append({"role": "user", "content": prompt})
-        
-        # Get assistant response
-        chat_response = model.generate_content(f"""
-        You are a helpful scheduling assistant. The user said: "{prompt}"
-        Current schedule: {json.dumps(st.session_state.events)}
-        Please provide a helpful response and suggest any schedule changes.
-        """)
-        
-        # Add assistant response
-        st.session_state.messages.append({
-            "role": "assistant",
-            "content": chat_response.candidates[0].content.parts[0].text
-        })
-        
-        # Rerun to update chat
-        st.rerun()
-    
-    st.markdown('</div></div>', unsafe_allow_html=True)
-
-# Right column - Calendar
-with col2:
-    st.title("Calendar")
-    create_calendar()
-=======
     st.markdown('</div>', unsafe_allow_html=True)
     
     # Input container
@@ -638,5 +386,4 @@
         st.error(f"Error loading calendar: {str(e)}")
 
     st.markdown('</div>', unsafe_allow_html=True)
-    st.markdown('</div>', unsafe_allow_html=True) 
->>>>>>> a8010e77
+    st.markdown('</div>', unsafe_allow_html=True) 